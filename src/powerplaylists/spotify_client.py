from __future__ import annotations

import html
import logging
import os
from collections import defaultdict
from collections.abc import Callable
from datetime import datetime
<<<<<<< HEAD
from typing import Callable, Dict, List, Optional, Union, Tuple, DefaultDict
=======
>>>>>>> c3769004

import yaml
from dateutil import parser, tz
from spotipy import Spotify

from . import utils
from .utils import AppConfig, Constants

logger = logging.getLogger(__name__)


class SpotifyClient:
    def __init__(self, app_conf: AppConfig, spotipy_client: Spotify, enable_cache=True):
        self.spotipy = spotipy_client
        self.playlist_cache = PlaylistCache(app_conf, self.__load_playlist) if enable_cache else None
        self.force_reload: bool = app_conf.cache_force
        self.current_user_playlist_cache: dict[str, PlaylistDescription] = dict()
        self.current_user_playlists_loaded = False
        self.api_call_counts: DefaultDict[str, int] = defaultdict(lambda: 0)

    def current_user(self) -> User:
        return User(self.spotipy.current_user())

    def reset_api_call_counts(self):
        self.api_call_counts.clear()

    def _increment_call_count(self, api_name):
        self.api_call_counts[api_name] = self.api_call_counts[api_name] + 1

    def current_user_playlists(self, force_reload: bool = False) -> list[PlaylistDescription]:
        if force_reload or not self.current_user_playlists_loaded:
            self._increment_call_count("current_user_playlists")
            user_playlists_resp = self.spotipy.current_user_playlists()
            playlist_list = user_playlists_resp["items"]
            while len(playlist_list) < int(user_playlists_resp["total"]):
                self._increment_call_count("current_user_playlists")
                user_playlists_resp = self.spotipy.current_user_playlists(
                    offset=len(playlist_list), limit=Constants.PAGINATION_LIMIT
                )
                playlist_list.extend(user_playlists_resp["items"])
            self.current_user_playlist_cache = {
                playlist["uri"]: PlaylistDescription(playlist) for playlist in playlist_list
            }
            self.current_user_playlists_loaded = True
        return [playlist for uri, playlist in self.current_user_playlist_cache.items()]

    def playlist(self, playlist_uri: str, force_reload: bool = False) -> Playlist:
        if not self.playlist_cache:
            return self.__load_playlist(playlist_uri)
        playlist, was_cached = self.playlist_cache.get_playlist(playlist_uri, force_reload or self.force_reload)
        if not was_cached:
            return playlist
        playlist_desc = self.playlist_description(playlist_uri)
        if playlist.snapshot_id != playlist_desc.snapshot_id:
            playlist, was_cached = self.playlist_cache.get_playlist(playlist_uri, force_reload=True)
        return playlist

    def playlist_description(self, playlist_uri: str, force_reload: bool = False) -> PlaylistDescription:
        if force_reload or self.force_reload or playlist_uri not in self.current_user_playlist_cache:
            self._increment_call_count("playlist")
            playlist_desc = PlaylistDescription(self.spotipy.playlist(playlist_uri))
            self.current_user_playlist_cache[playlist_uri] = playlist_desc
            return playlist_desc
        return self.current_user_playlist_cache[playlist_uri]

    def __load_playlist(self, playlist_uri) -> Playlist:
        self._increment_call_count("playlist")
        logging.debug(f"Loading playlist {playlist_uri} ...")
        playlist_resp = self.spotipy.playlist(playlist_uri)
        tracklist = playlist_resp["tracks"]["items"]
        total_tracks = int(playlist_resp["tracks"]["total"])
        while len(tracklist) < total_tracks:
            self._increment_call_count("playlist_items")
            additional_resp = self.spotipy.playlist_items(
                playlist_uri, offset=len(tracklist), limit=Constants.PAGINATION_LIMIT
            )
            tracklist.extend(additional_resp["items"])
        return Playlist(
            playlist_resp,
            [
                PlaylistTrack(track)
                for track in tracklist
                if track["track"] is not None
                and track["track"].get("type") == "track"
                and not utils.to_bool(track["is_local"])
            ],
        )

    def saved_tracks(self) -> list[SavedTrack]:
        self._increment_call_count("saved_tracks")
        resp = self.spotipy.current_user_saved_tracks()
        tracklist = resp["items"]
        total_tracks = int(resp["total"])
        while len(tracklist) < total_tracks:
            self._increment_call_count("saved_tracks")
            additional_resp = self.spotipy.current_user_saved_tracks(
                offset=len(tracklist), limit=Constants.PAGINATION_LIMIT
            )
            tracklist.extend(additional_resp["items"])
        return [SavedTrack(track) for track in tracklist]

    def create_playlist(
        self, playlist_name: str, description: str, public: bool = False, collaborative: bool = False
    ) -> Playlist:
        self._increment_call_count("user_playlist_create")
        new_playlist = Playlist(
            self.spotipy.user_playlist_create(
                self.current_user().oid, playlist_name, public, collaborative, description
            ),
            list(),
        )
        self.current_user_playlist_cache[new_playlist.uri] = new_playlist
        if self.playlist_cache:
            self.playlist_cache.set_cache_value(new_playlist.uri, new_playlist)
        return new_playlist

    def playlist_remove_specific_occurrences_of_items(
<<<<<<< HEAD
        self, playlist_uri: str, removal_tuple_list: List[Tuple[str, int]], snapshot_id: Optional[str] = None
=======
        self, playlist_uri: str, removal_tuple_list: list[(str, int)], snapshot_id: str | None = None
>>>>>>> c3769004
    ) -> str:
        tracks_removed = 0
        # For pagination of removals, start at the end and work backwards to avoid changing the indices
        # of songs specified in subsequent calls
        if len(removal_tuple_list) == 0:
            return self.get_snapshot_id(
                "remove_specific_occurrences",
                self.spotipy.playlist_remove_specific_occurrences_of_items(playlist_uri, [], snapshot_id=snapshot_id),
            )

        while tracks_removed < len(removal_tuple_list):
            start_idx = -1 * (Constants.PAGINATION_LIMIT + tracks_removed)
            end_idx = None if tracks_removed == 0 else -tracks_removed
            tracks_to_remove = [{"uri": uri, "positions": [idx]} for uri, idx in removal_tuple_list[start_idx:end_idx]]
            self._increment_call_count("remove_specific_occurrences")
            snapshot_id = self.get_snapshot_id(
                "remove_specific_occurrences",
                self.spotipy.playlist_remove_specific_occurrences_of_items(
                    playlist_uri, tracks_to_remove, snapshot_id=snapshot_id
                ),
            )
            tracks_removed += len(tracks_to_remove)

        assert snapshot_id is not None  # Should be assigned in the loop above
        return snapshot_id

    def playlist_reorder_items(
        self,
        playlist_uri: str,
        range_start: int,
        insert_before: int,
        range_length: int = 1,
        snapshot_id: str | None = None,
    ) -> str:
        self._increment_call_count("playlist_reorder_items")
        response_dict = self.spotipy.playlist_reorder_items(
            playlist_uri, range_start, insert_before, range_length, snapshot_id=snapshot_id
        )
        return self.get_snapshot_id("playlist_reorder_items", response_dict)

<<<<<<< HEAD
    def get_snapshot_id(
        self, api_name: str, response: Union[str, Dict], original_resp: Optional[dict] = None, depth: int = 0
    ) -> str:
=======
    def get_snapshot_id(self, api_name: str, response: str | dict, original_resp: dict = None, depth=0) -> str:
>>>>>>> c3769004
        # Sometimes snapshot_id ends up being a dict. It's not clear why, but it is necessary to then
        # go one level deeper to extract the real snapshot_id.
        if isinstance(response, dict):
            snapshot_id = response["snapshot_id"]
            depth += 1
            if depth > 2:
                logger.info(
                    f"Found unexpected response from {api_name}. Attempting to find snapshot_id "
                    f"nested {depth}-deep within the response: {response}\n"
                    f"Full response:\n{original_resp}"
                )
            snapshot_id = self.get_snapshot_id(
                f"{api_name}['snapshot_id']",
                snapshot_id,
                original_resp=response if original_resp is None else original_resp,
                depth=depth,
            )
        else:
            snapshot_id = response
        return snapshot_id

<<<<<<< HEAD
    def playlist_add_items(self, playlist_uri: str, item_uris: List[str], snapshot_id: Optional[str] = None) -> str:
        if len(item_uris) == 0:
            # If no items to add, return current snapshot_id or fetch it
            if snapshot_id is not None:
                return snapshot_id
            # Need to get current snapshot_id from playlist
            playlist = self.spotipy.playlist(playlist_uri)
            return playlist["snapshot_id"]

=======
    def playlist_add_items(self, playlist_uri: str, item_uris: list[str], snapshot_id: str | None = None) -> str:
>>>>>>> c3769004
        tracks_added = 0
        while tracks_added < len(item_uris):
            tracks_to_add = item_uris[tracks_added : tracks_added + Constants.PAGINATION_LIMIT]
            self._increment_call_count("playlist_add_items")
            snapshot_id = self.get_snapshot_id(
                "playlist_add_items", self.spotipy.playlist_add_items(playlist_uri, tracks_to_add)
            )
            tracks_added += len(tracks_to_add)

        assert snapshot_id is not None  # Should be assigned in the loop above
        return snapshot_id

    def playlist_change_details(
        self,
        playlist_uri: str,
        name: str | None = None,
        public: bool | None = None,
        collaborative: bool | None = None,
        description: str | None = None,
    ):
        if ":" in playlist_uri:
            # playlist_change_details only accepts an ID, not a URI
            playlist_uri = playlist_uri.split(":")[2]
        self._increment_call_count("playlist_change_details")
        self.spotipy.playlist_change_details(playlist_uri, name, public, collaborative, description)

    def saved_tracks_contains(self, track_uris: list[str]) -> list[bool]:
        start_idx = 0
        track_matches: list[bool] = list()
        while start_idx < len(track_uris):
            next_track_uris = track_uris[start_idx : start_idx + Constants.PAGINATION_LIMIT]
            self._increment_call_count("current_user_saved_tracks_contains")
            track_matches.extend(self.spotipy.current_user_saved_tracks_contains(next_track_uris))
            start_idx += Constants.PAGINATION_LIMIT
        return track_matches


class PlaylistCache:
    PLAYLIST_CACHE_DIR_NAME = "playlists"

    def __init__(self, config: AppConfig, playlist_load_fn: Callable[[str], Playlist]):
        self.playlist_cache_dir = f"{config.cache_dir}/{PlaylistCache.PLAYLIST_CACHE_DIR_NAME}"
        self.playlist_load_fn = playlist_load_fn
        if not os.path.exists(self.playlist_cache_dir):
            os.makedirs(self.playlist_cache_dir, exist_ok=True)

    def get_playlist(self, playlist_uri: str, force_reload: bool = False) -> Tuple[Playlist, bool]:
        playlist_path = self.__get_playlist_file(playlist_uri)
        if not force_reload and os.path.exists(playlist_path):
            with open(playlist_path) as f:
                return yaml.load(f, Loader=yaml.Loader), True
        playlist_obj = self.playlist_load_fn(playlist_uri)
        self.set_cache_value(playlist_uri, playlist_obj)
        return playlist_obj, False

    def set_cache_value(self, playlist_uri: str, playlist_obj: Playlist):
        playlist_path = self.__get_playlist_file(playlist_uri)
        if os.path.exists(playlist_path):
            os.remove(playlist_path)
        with open(playlist_path, mode="x") as f:
            yaml.dump(playlist_obj, stream=f)

    def __get_playlist_file(self, playlist_uri: str):
        return f"{self.playlist_cache_dir}/{playlist_uri.replace('spotify:playlist:', '')}"


class SpotifyWebObject:
    def __init__(self, obj_dict: dict):
        self._obj_dict = obj_dict
        self.uri: str = self._get_required_prop("uri")
        self.oid: str = self._get_required_prop("id")

    def _get_required_prop(self, key: str):
        if key not in self._obj_dict:
            raise ValueError(
                f"Malformed <{type(self).__name__}> received; missing key <{key}>. "
                f"Full object dict: {str(self._obj_dict)}"
            )
        return self._obj_dict[key]

    def __getstate__(self):
        state = self.__dict__.copy()
        del state["_obj_dict"]
        return state

    def __eq__(self, other):
        if type(other) is type(self):
            return {k: v for k, v in self.__dict__.items() if k != "_obj_dict"} == {
                k: v for k, v in other.__dict__.items() if k != "_obj_dict"
            }
        else:
            return NotImplemented


# https://developer.spotify.com/documentation/web-api/reference/object-model/#user-object-public
class User(SpotifyWebObject):
    def __init__(self, obj_dict: dict):
        super().__init__(obj_dict)
        self.display_name: str = self._get_required_prop("display_name")


# https://developer.spotify.com/documentation/web-api/reference/object-model/#artist-object-simplified
class Artist(SpotifyWebObject):
    def __init__(self, obj_dict: dict):
        super().__init__(obj_dict)
        self.name: str = self._get_required_prop("name")


# https://developer.spotify.com/documentation/web-api/reference/object-model/#album-object-simplified
class Album(SpotifyWebObject):
    def __init__(self, obj_dict: dict):
        super().__init__(obj_dict)
        self.album_type: str = self._get_required_prop("album_type")  # 'album', 'single', 'compilation'
        self.artists: list[Artist] = [Artist(artist) for artist in self._get_required_prop("artists")]
        self.name: str = self._get_required_prop("name")
        # release_date is YYYY, YYYY-MM, or YYYY-MM-DD
        try:
            self.release_date = parser.isoparse(self._get_required_prop("release_date"))
        except ValueError:
            logging.warning(
                f"Failed to parse release date for album {self.name}: {self._get_required_prop('release_date')}"
            )
            self.release_date = datetime.min


# https://developer.spotify.com/documentation/web-api/reference/object-model/#track-object-simplified
class TrackSimplified(SpotifyWebObject):
    def __init__(self, obj_dict: dict):
        super().__init__(obj_dict)
        self.name: str = self._get_required_prop("name")
        self.artists: list[Artist] = [Artist(artist) for artist in self._get_required_prop("artists")]


# https://developer.spotify.com/documentation/web-api/reference/object-model/#track-object-full
class Track(TrackSimplified):
    def __init__(self, obj_dict: dict):
        super().__init__(obj_dict)
        self.popularity: int = self._get_required_prop("popularity")  # from 0 to 100
        self.album: Album = Album(self._get_required_prop("album"))


# https://developer.spotify.com/documentation/web-api/reference/object-model/#playlist-object-simplified
class PlaylistDescription(SpotifyWebObject):
    def __init__(self, obj_dict: dict):
        super().__init__(obj_dict)
        self.name: str = self._get_required_prop("name")
        self.collaborative: bool = self._get_required_prop("collaborative")
        self.description: str = self._get_required_prop("description")
        self.description = html.unescape(self.description) if self.description is not None else ""
        self.owner: User = User(self._get_required_prop("owner"))
        self.public: bool = self._get_required_prop("public")
        self.public = self.public if self.public is not None else False
        self.snapshot_id: str = self._get_required_prop("snapshot_id")


# https://developer.spotify.com/documentation/web-api/reference/object-model/#playlist-object-full
class Playlist(PlaylistDescription):
    def __init__(self, obj_dict: dict, all_tracks: list[PlaylistTrack]):
        super().__init__(obj_dict)
        self.follower_count: int = obj_dict["followers"]["total"]
        self.tracks: list[PlaylistTrack] = all_tracks


# https://developer.spotify.com/documentation/web-api/reference/object-model/#saved-track-object
class SavedTrack(Track):
    def __init__(self, obj_dict: dict):
        super().__init__(obj_dict["track"])
        self.added_at: datetime = parser.isoparse(obj_dict["added_at"]).astimezone(tz.tzutc()).replace(tzinfo=None)


# https://developer.spotify.com/documentation/web-api/reference/object-model/#playlist-track-object
class PlaylistTrack(SavedTrack):
    def __init__(self, obj_dict: dict):
        super().__init__(obj_dict)
        self.added_by: User = obj_dict["added_by"]<|MERGE_RESOLUTION|>--- conflicted
+++ resolved
@@ -6,10 +6,7 @@
 from collections import defaultdict
 from collections.abc import Callable
 from datetime import datetime
-<<<<<<< HEAD
 from typing import Callable, Dict, List, Optional, Union, Tuple, DefaultDict
-=======
->>>>>>> c3769004
 
 import yaml
 from dateutil import parser, tz
@@ -127,11 +124,7 @@
         return new_playlist
 
     def playlist_remove_specific_occurrences_of_items(
-<<<<<<< HEAD
         self, playlist_uri: str, removal_tuple_list: List[Tuple[str, int]], snapshot_id: Optional[str] = None
-=======
-        self, playlist_uri: str, removal_tuple_list: list[(str, int)], snapshot_id: str | None = None
->>>>>>> c3769004
     ) -> str:
         tracks_removed = 0
         # For pagination of removals, start at the end and work backwards to avoid changing the indices
@@ -172,13 +165,9 @@
         )
         return self.get_snapshot_id("playlist_reorder_items", response_dict)
 
-<<<<<<< HEAD
     def get_snapshot_id(
         self, api_name: str, response: Union[str, Dict], original_resp: Optional[dict] = None, depth: int = 0
     ) -> str:
-=======
-    def get_snapshot_id(self, api_name: str, response: str | dict, original_resp: dict = None, depth=0) -> str:
->>>>>>> c3769004
         # Sometimes snapshot_id ends up being a dict. It's not clear why, but it is necessary to then
         # go one level deeper to extract the real snapshot_id.
         if isinstance(response, dict):
@@ -200,7 +189,6 @@
             snapshot_id = response
         return snapshot_id
 
-<<<<<<< HEAD
     def playlist_add_items(self, playlist_uri: str, item_uris: List[str], snapshot_id: Optional[str] = None) -> str:
         if len(item_uris) == 0:
             # If no items to add, return current snapshot_id or fetch it
@@ -210,9 +198,6 @@
             playlist = self.spotipy.playlist(playlist_uri)
             return playlist["snapshot_id"]
 
-=======
-    def playlist_add_items(self, playlist_uri: str, item_uris: list[str], snapshot_id: str | None = None) -> str:
->>>>>>> c3769004
         tracks_added = 0
         while tracks_added < len(item_uris):
             tracks_to_add = item_uris[tracks_added : tracks_added + Constants.PAGINATION_LIMIT]
