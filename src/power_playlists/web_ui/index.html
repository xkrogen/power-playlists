<!DOCTYPE html>
<html lang="en">
<head>
    <meta charset="UTF-8">
    <meta name="viewport" content="width=device-width, initial-scale=1.0">
    <title>Power Playlists Configuration Editor</title>
    <style>
        * {
            margin: 0;
            padding: 0;
            box-sizing: border-box;
        }

        body {
            font-family: -apple-system, BlinkMacSystemFont, 'Segoe UI', Roboto, sans-serif;
            background: #f5f5f5;
            overflow: hidden;
        }

        .toolbar {
            background: white;
            border-bottom: 1px solid #e0e0e0;
            padding: 12px 20px;
            display: flex;
            gap: 12px;
            align-items: center;
            box-shadow: 0 2px 4px rgba(0,0,0,0.1);
        }

        .btn {
            background: #007acc;
            color: white;
            border: none;
            padding: 8px 16px;
            border-radius: 6px;
            cursor: pointer;
            font-size: 14px;
            transition: background 0.2s;
        }

        .btn:hover {
            background: #005a9e;
        }

        .btn-secondary {
            background: #6c757d;
        }

        .btn-secondary:hover {
            background: #545b62;
        }

        .btn-danger {
            background: #dc3545;
        }

        .btn-danger:hover {
            background: #c82333;
        }

        .status-bar {
            background: #f8f9fa;
            border-top: 1px solid #e0e0e0;
            padding: 8px 20px;
            font-size: 12px;
            color: #6c757d;
            position: fixed;
            bottom: 0;
            left: 0;
            right: 0;
        }

        .canvas-container {
            position: relative;
            width: 100vw;
            height: calc(100vh - 120px);
            overflow: hidden;
            background: #fafafa;
        }

        .canvas {
            position: absolute;
            width: 100%;
            height: 100%;
            cursor: grab;
        }

        .canvas.dragging {
            cursor: grabbing;
        }

        .node {
            position: absolute;
            background: white;
            border: 1px solid #d1d5db;
            border-radius: 8px;
            box-shadow: 0 2px 8px rgba(0,0,0,0.15);
            min-width: 180px;
            padding: 0;
            cursor: pointer;
            transition: all 0.2s ease;
            user-select: none;
        }

        .node:hover {
            box-shadow: 0 4px 12px rgba(0,0,0,0.2);
            transform: translateY(-1px);
        }

        .node.selected {
            border-color: #007acc;
            box-shadow: 0 0 0 2px rgba(0,122,204,0.2);
        }

        .node-header {
            background: linear-gradient(135deg, #667eea 0%, #764ba2 100%);
            color: white;
            padding: 12px 16px;
            border-radius: 7px 7px 0 0;
            display: flex;
            align-items: center;
            gap: 8px;
        }

        .node-icon {
            width: 16px;
            height: 16px;
            border-radius: 3px;
            display: flex;
            align-items: center;
            justify-content: center;
            font-size: 10px;
            font-weight: bold;
        }

        .node-name {
            font-weight: 600;
            font-size: 14px;
        }

        .node-body {
            padding: 12px 16px;
            background: white;
            border-radius: 0 0 7px 7px;
        }

        .node-property {
            font-size: 12px;
            color: #374151;
            margin-bottom: 4px;
        }

        .node-property:last-child {
            margin-bottom: 0;
        }

        .node-property strong {
            color: #1f2937;
        }

        .connection {
            position: absolute;
            pointer-events: none;
            z-index: 1;
        }

        .connection-line {
            stroke: #6b7280;
            stroke-width: 2;
            fill: none;
            stroke-dasharray: 5, 5;
        }

        .template-connection {
            stroke: #e74c3c;
            stroke-width: 2;
            stroke-dasharray: 8, 4;
            fill: none;
        }

        .connection-arrow {
            fill: #6b7280;
        }

        .node {
            --node-color: #7f8c8d;
        }

        .node-header {
            background: linear-gradient(135deg, var(--node-color) 0%, color-mix(in srgb, var(--node-color) 80%, #000) 100%);
            color: white;
            padding: 8px 12px;
            border-radius: 6px 6px 0 0;
            display: flex;
            align-items: center;
            gap: 8px;
            font-weight: 600;
            font-size: 14px;
        }

        .node-icon {
            background: rgba(255,255,255,0.2);
            border-radius: 4px;
            padding: 4px;
            font-size: 16px;
            line-height: 1;
            min-width: 24px;
            text-align: center;
        }

        .node-type-playlist .node-header {
            background: linear-gradient(135deg, #667eea 0%, #764ba2 100%);
        }

        .node-type-playlist .node-icon {
            background: rgba(255,255,255,0.2);
        }

        .node-type-filter .node-header {
            background: linear-gradient(135deg, #f093fb 0%, #f5576c 100%);
        }

        .node-type-filter .node-icon {
            background: rgba(255,255,255,0.2);
        }

        .node-type-output .node-header {
            background: linear-gradient(135deg, #4facfe 0%, #00f2fe 100%);
        }

        .node-type-output .node-icon {
            background: rgba(255,255,255,0.2);
        }

        .modal {
            position: fixed;
            top: 0;
            left: 0;
            right: 0;
            bottom: 0;
            background: rgba(0,0,0,0.5);
            display: flex;
            align-items: center;
            justify-content: center;
            z-index: 1000;
        }

        .modal-content {
            background: white;
            border-radius: 8px;
            padding: 24px;
            max-width: 500px;
            width: 90%;
            max-height: 80vh;
            overflow-y: auto;
        }

        .modal-header {
            margin-bottom: 20px;
        }

        .modal-title {
            font-size: 18px;
            font-weight: 600;
            color: #1f2937;
        }

        .form-group {
            margin-bottom: 16px;
        }

        .form-label {
            display: block;
            margin-bottom: 4px;
            font-size: 14px;
            font-weight: 500;
            color: #374151;
        }

        .form-input {
            width: 100%;
            padding: 8px 12px;
            border: 1px solid #d1d5db;
            border-radius: 4px;
            font-size: 14px;
        }

        .form-input:focus {
            outline: none;
            border-color: #007acc;
            box-shadow: 0 0 0 2px rgba(0,122,204,0.2);
        }

        .checkbox-list {
            border: 1px solid #d1d5db;
            border-radius: 4px;
            padding: 8px;
            max-height: 120px;
            overflow-y: auto;
            background: white;
        }

        .checkbox-item {
            display: flex;
            align-items: center;
            padding: 4px 8px;
            margin: 2px 0;
            border-radius: 3px;
            transition: background-color 0.2s;
        }

        .checkbox-item:hover {
            background-color: #f8f9fa;
        }

        .checkbox-item input[type="checkbox"] {
            margin-right: 8px;
            width: auto;
        }

        .checkbox-item label {
            margin: 0;
            font-weight: normal;
            cursor: pointer;
            flex: 1;
        }

        .checkbox-list-empty {
            color: #6b7280;
            font-style: italic;
            text-align: center;
            padding: 12px;
        }

        .form-actions {
            display: flex;
            gap: 12px;
            justify-content: flex-end;
            margin-top: 24px;
        }

        /* Template View Styles */
        .template-view {
            position: fixed;
            top: 0;
            left: 0;
            right: 0;
            bottom: 0;
            background: #fafafa;
            z-index: 1000;
            display: flex;
            flex-direction: column;
        }

        .template-header {
            background: white;
            border-bottom: 1px solid #e0e0e0;
            padding: 12px 20px;
            display: flex;
            align-items: center;
            justify-content: space-between;
            box-shadow: 0 2px 4px rgba(0,0,0,0.1);
        }

        .template-breadcrumb {
            font-size: 16px;
            color: #333;
            font-weight: 500;
        }

        .template-actions {
            display: flex;
            gap: 12px;
        }

        .template-content {
            flex: 1;
            display: flex;
            overflow: hidden;
        }

        .template-sidebar {
            width: 300px;
            background: white;
            border-right: 1px solid #e0e0e0;
            padding: 20px;
            overflow-y: auto;
        }

        .template-sidebar h3 {
            margin: 0 0 12px 0;
            font-size: 14px;
            font-weight: 600;
            color: #666;
            text-transform: uppercase;
            letter-spacing: 0.5px;
        }

        .template-canvas-container {
            flex: 1;
            position: relative;
            overflow: hidden;
        }

        .template-canvas {
            position: absolute;
            width: 100%;
            height: 100%;
            cursor: grab;
        }

        .template-canvas.dragging {
            cursor: grabbing;
        }

        .template-variable {
            background: #f8f9fa;
            border: 1px solid #e9ecef;
            border-radius: 4px;
            padding: 8px 12px;
            margin: 4px 0;
            font-family: 'Courier New', monospace;
            font-size: 13px;
            color: #495057;
        }

        .template-instance {
            background: #fff;
            border: 1px solid #dee2e6;
            border-radius: 6px;
            padding: 12px;
            margin: 8px 0;
        }

        .template-instance-header {
            display: flex;
            justify-content: space-between;
            align-items: center;
            margin-bottom: 8px;
        }

        .template-instance-title {
            font-weight: 600;
            color: #495057;
        }

        .template-instance-remove {
            background: #dc3545;
            color: white;
            border: none;
            border-radius: 3px;
            padding: 4px 8px;
            font-size: 12px;
            cursor: pointer;
        }

        .template-instance-vars {
            display: grid;
            grid-template-columns: 1fr 1fr;
            gap: 8px;
            font-size: 12px;
        }

        .template-instance-var {
            display: flex;
            flex-direction: column;
        }

        .template-instance-var label {
            font-weight: 500;
            color: #666;
            margin-bottom: 2px;
        }

        .template-instance-var input {
            padding: 4px 6px;
            border: 1px solid #ced4da;
            border-radius: 3px;
            font-size: 12px;
        }

        /* Highlight placeholders in template nodes */
        .template-placeholder {
            background: #fff3cd;
            border: 1px dashed #ffc107;
            border-radius: 3px;
            padding: 1px 3px;
            font-weight: 600;
            color: #856404;
        }

        /* Mini-graph styling */
        .mini-graph-container {
            background: #f8f9fa !important;
            border: 1px solid #dee2e6 !important;
            border-radius: 4px !important;
            margin: 2px !important;
            padding: 4px !important;
        }

        .mini-graph-content svg {
            pointer-events: none;
        }

        /* Dynamic template nodes need variable width based on content */
        .node.node-type-dynamic_template {
            min-width: 400px;
            max-width: none;
            width: auto;
        }

        .node.node-type-dynamic_template .node-body {
            overflow: visible;
        }

        .template-instance-full {
            background: #f8f9fa;
            border: 2px solid #dee2e6;
            border-radius: 8px;
            margin-bottom: 16px;
        }

        .template-instance-node {
            transition: all 0.2s ease;
        }

        .template-instance-node:hover {
            transform: scale(1.05);
            z-index: 10;
            box-shadow: 0 4px 8px rgba(0,0,0,0.2);
        }

        .hidden {
            display: none;
        }
    </style>
</head>
<body>
    <div class="toolbar">
        <button class="btn" id="loadBtn">Load</button>
        <button class="btn" id="saveBtn">Save</button>
        <button class="btn" id="saveAsBtn">Save As</button>
        <div style="margin-left: auto; display: flex; gap: 12px;">
            <button class="btn btn-secondary" id="addNodeBtn">Add Node</button>
        </div>
    </div>

    <div class="canvas-container">
        <div class="canvas" id="canvas">
            <svg id="connections" style="position: absolute; top: 0; left: 0; width: 100%; height: 100%; pointer-events: none;">
            </svg>
        </div>
    </div>

    <div class="status-bar">
        <span id="statusText">Ready - Configuration loaded automatically</span>
    </div>

    <!-- Node Edit Modal -->
    <div class="modal hidden" id="editModal">
        <div class="modal-content">
            <div class="modal-header">
                <h2 class="modal-title" id="modalTitle">Edit Node</h2>
            </div>
            <div id="modalForm">
                <!-- Form fields will be generated here -->
            </div>
            <div class="form-actions">
                <button class="btn btn-secondary" id="cancelBtn">Cancel</button>
                <button class="btn" id="saveNodeBtn">Save</button>
                <button class="btn btn-danger" id="deleteNodeBtn" style="margin-left: auto;">Delete</button>
            </div>
        </div>
    </div>

    <!-- Error Display Modal -->
    <div class="modal hidden" id="errorModal">
        <div class="modal-content">
            <div class="modal-header">
                <h2 class="modal-title">Error</h2>
            </div>
            <div id="errorMessage" style="padding: 20px; color: #e74c3c; white-space: pre-wrap;"></div>
            <div class="form-actions">
                <button class="btn" id="errorOkBtn">OK</button>
            </div>
        </div>
    </div>

    <!-- Add Node Modal -->
    <div class="modal hidden" id="addNodeModal">
        <div class="modal-content">
            <div class="modal-header">
                <h2 class="modal-title">Add New Node</h2>
            </div>
            <div style="padding: 20px;">
                <div class="form-group">
                    <label class="form-label">Node ID:</label>
                    <input class="form-input" id="newNodeId" type="text" placeholder="Enter unique node ID">
                </div>
                <div class="form-group">
                    <label class="form-label">Node Type:</label>
                    <select class="form-input" id="newNodeType">
                        <option value="">Select node type...</option>
                    </select>
                </div>
                <div class="form-group">
                    <label class="form-label">Description:</label>
                    <div id="nodeTypeDescription" style="font-size: 14px; color: #666; margin-top: 8px;"></div>
                </div>
            </div>
            <div class="form-actions">
                <button class="btn btn-secondary" id="addNodeCancelBtn">Cancel</button>
                <button class="btn" id="addNodeConfirmBtn">Add Node</button>
            </div>
        </div>
    </div>

    <!-- Template View -->
    <div class="template-view hidden" id="templateView">
        <div class="template-header">
            <div class="template-breadcrumb">
                <span id="templateBreadcrumb">Overview > Template: [Template Name]</span>
            </div>
            <div class="template-actions">
                <button class="btn btn-secondary" id="exitTemplateBtn">← Back to Overview</button>
                <button class="btn" id="saveTemplateBtn">Save Template</button>
            </div>
        </div>
        <div class="template-content">
            <div class="template-sidebar">
                <h3>Template Variables</h3>
                <div id="templateVariables">
                    <!-- Variables will be populated here -->
                </div>
                <h3>Instances</h3>
                <div id="templateInstances">
                    <!-- Instances will be populated here -->
                </div>
                <button class="btn" id="addInstanceBtn">Add Instance</button>
            </div>
            <div class="template-canvas-container">
                <div class="template-canvas" id="templateCanvas">
                    <svg id="templateConnections" style="position: absolute; top: 0; left: 0; width: 100%; height: 100%; pointer-events: none;"></svg>
                </div>
            </div>
        </div>
    </div>

    <script>
        class ConfigurationEditor {
            constructor() {
                this.nodes = new Map();
                this.connections = [];
                this.selectedNode = null;
                this.dragOffset = { x: 0, y: 0 };
                this.isDragging = false;
                this.canvasOffset = { x: 0, y: 0 };
                this.currentConfig = null;
                this.nodeSchemas = null;

                // Template view properties
                this.isInTemplateView = false;
                this.currentTemplateNodeId = null;
                this.templateNodes = new Map();
                this.templateConnections = [];
                this.templateCanvasOffset = { x: 0, y: 0 };

                this.initializeElements();
                this.setupEventListeners();
                this.loadNodeSchemas().then(() => {
                    this.loadInitialConfiguration();
                });
            }

            initializeElements() {
                this.canvas = document.getElementById('canvas');
                this.connectionsContainer = document.getElementById('connections');
                this.statusText = document.getElementById('statusText');
                this.editModal = document.getElementById('editModal');
                this.modalTitle = document.getElementById('modalTitle');
                this.modalForm = document.getElementById('modalForm');
                this.errorModal = document.getElementById('errorModal');
                this.errorMessage = document.getElementById('errorMessage');
                this.addNodeModal = document.getElementById('addNodeModal');

                // Template view elements
                this.templateView = document.getElementById('templateView');
                this.templateBreadcrumb = document.getElementById('templateBreadcrumb');
                this.templateCanvas = document.getElementById('templateCanvas');
                this.templateConnections = document.getElementById('templateConnections');
                this.templateVariables = document.getElementById('templateVariables');
                this.templateInstances = document.getElementById('templateInstances');
            }

            setupEventListeners() {
                // Toolbar buttons
                document.getElementById('loadBtn').addEventListener('click', () => this.loadConfiguration());
                document.getElementById('saveBtn').addEventListener('click', () => this.saveConfiguration());
                document.getElementById('saveAsBtn').addEventListener('click', () => this.saveAsConfiguration());
                document.getElementById('addNodeBtn').addEventListener('click', () => this.showAddNodeModal());

                // Modal buttons
                document.getElementById('cancelBtn').addEventListener('click', () => this.closeModal());
                document.getElementById('saveNodeBtn').addEventListener('click', () => this.saveNodeChanges());
                document.getElementById('deleteNodeBtn').addEventListener('click', () => this.deleteNode());
                document.getElementById('errorOkBtn').addEventListener('click', () => this.closeErrorModal());
                document.getElementById('addNodeCancelBtn').addEventListener('click', () => this.closeAddNodeModal());
                document.getElementById('addNodeConfirmBtn').addEventListener('click', () => this.confirmAddNode());

                // Node type selection
                document.getElementById('newNodeType').addEventListener('change', (e) => this.updateNodeTypeDescription(e.target.value));

                // Template view buttons
                document.getElementById('exitTemplateBtn').addEventListener('click', () => this.exitTemplateView());
                document.getElementById('saveTemplateBtn').addEventListener('click', () => this.saveTemplate());
                document.getElementById('addInstanceBtn').addEventListener('click', () => this.addTemplateInstance());

                // Canvas events
                this.canvas.addEventListener('mousedown', (e) => this.handleMouseDown(e));
                document.addEventListener('mousemove', (e) => this.handleMouseMove(e));
                document.addEventListener('mouseup', (e) => this.handleMouseUp(e));

                // Prevent context menu
                this.canvas.addEventListener('contextmenu', (e) => e.preventDefault());
            }

            async loadNodeSchemas() {
                try {
                    const response = await fetch('/api/node-schema');
                    if (response.ok) {
                        const data = await response.json();
                        this.nodeSchemas = data.schemas;
                        this.populateNodeTypeSelector();
                    } else {
                        console.error('Failed to load node schemas');
                    }
                } catch (error) {
                    console.error('Error loading node schemas:', error);
                }
            }

            populateNodeTypeSelector() {
                const selector = document.getElementById('newNodeType');
                selector.innerHTML = '<option value="">Select node type...</option>';
                
                if (this.nodeSchemas) {
                    Object.entries(this.nodeSchemas).forEach(([type, schema]) => {
                        const option = document.createElement('option');
                        option.value = type;
                        option.textContent = `${schema.icon} ${schema.name}`;
                        selector.appendChild(option);
                    });
                }
            }

            updateNodeTypeDescription(nodeType) {
                const descElement = document.getElementById('nodeTypeDescription');
                if (nodeType && this.nodeSchemas && this.nodeSchemas[nodeType]) {
                    descElement.textContent = this.nodeSchemas[nodeType].description;
                } else {
                    descElement.textContent = '';
                }
            }

            showError(message) {
                this.errorMessage.textContent = message;
                this.errorModal.classList.remove('hidden');
            }

            closeErrorModal() {
                this.errorModal.classList.add('hidden');
            }

            showAddNodeModal() {
                document.getElementById('newNodeId').value = '';
                document.getElementById('newNodeType').value = '';
                this.updateNodeTypeDescription('');
                this.addNodeModal.classList.remove('hidden');
            }

            closeAddNodeModal() {
                this.addNodeModal.classList.add('hidden');
            }

            confirmAddNode() {
                const nodeId = document.getElementById('newNodeId').value.trim();
                const nodeType = document.getElementById('newNodeType').value;
                
                if (!nodeId) {
                    this.showError('Please enter a node ID');
                    return;
                }
                
                if (!nodeType) {
                    this.showError('Please select a node type');
                    return;
                }
                
                if (this.nodes.has(nodeId)) {
                    this.showError('Node ID already exists!');
                    return;
                }

                this.createNewNode(nodeId, nodeType);
                this.closeAddNodeModal();
            }

            createNewNode(nodeId, nodeType) {
                if (!this.nodeSchemas || !this.nodeSchemas[nodeType]) {
                    this.showError('Invalid node type');
                    return;
                }

                const schema = this.nodeSchemas[nodeType];
                const nodeData = { type: nodeType };

                // Set default values for properties
                Object.entries(schema.properties).forEach(([prop, config]) => {
                    if (config.default !== undefined) {
                        nodeData[prop] = config.default;
                    }
                });

                // Find position for new node
                const existingNodes = Array.from(this.nodes.values());
                const x = 50 + (existingNodes.length % 4) * 220;
                const y = 50 + Math.floor(existingNodes.length / 4) * 180;

                this.createNode(nodeId, nodeData, x, y);
                this.updateConnections();
                this.statusText.textContent = `Added new ${schema.name} node: ${nodeId}`;
            }

            async loadInitialConfiguration() {
                try {
                    const response = await fetch('/api/load');
                    if (response.ok) {
                        const config = await response.json();
                        this.displayConfiguration(config);
                        this.statusText.textContent = `Loaded: ${config.filename || 'configuration'}`;
                    } else {
                        this.statusText.textContent = 'No configuration loaded - use Load button';
                    }
                } catch (error) {
                    console.error('Failed to load initial configuration:', error);
                    this.statusText.textContent = 'Failed to load initial configuration';
                }
            }

            async loadConfiguration() {
                try {
                    const response = await fetch('/api/load');
                    if (response.ok) {
                        const config = await response.json();
                        this.displayConfiguration(config);
                        this.statusText.textContent = `Loaded: ${config.filename || 'configuration'}`;
                    } else {
                        this.statusText.textContent = 'Failed to load configuration';
                    }
                } catch (error) {
                    console.error('Failed to load configuration:', error);
                    this.statusText.textContent = 'Error loading configuration';
                }
            }

            async saveConfiguration() {
                try {
                    const config = this.serializeConfiguration();
                    const response = await fetch('/api/save', {
                        method: 'POST',
                        headers: { 'Content-Type': 'application/json' },
                        body: JSON.stringify(config)
                    });
                    
                    if (response.ok) {
                        this.statusText.textContent = 'Configuration saved successfully';
                    } else {
                        const errorData = await response.json();
                        this.showError(errorData.error || 'Failed to save configuration');
                        this.statusText.textContent = 'Failed to save configuration';
                    }
                } catch (error) {
                    console.error('Failed to save configuration:', error);
                    this.showError('Error saving configuration: ' + error.message);
                    this.statusText.textContent = 'Error saving configuration';
                }
            }

            async saveAsConfiguration() {
                const filename = prompt('Enter filename (without .yaml extension):');
                if (!filename) return;

                try {
                    const config = this.serializeConfiguration();
                    const response = await fetch('/api/save-as', {
                        method: 'POST',
                        headers: { 'Content-Type': 'application/json' },
                        body: JSON.stringify({ ...config, filename: filename + '.yaml' })
                    });
                    
                    if (response.ok) {
                        this.statusText.textContent = `Saved as: ${filename}.yaml`;
                    } else {
                        const errorData = await response.json();
                        this.showError(errorData.error || 'Failed to save configuration');
                        this.statusText.textContent = 'Failed to save configuration';
                    }
                } catch (error) {
                    console.error('Failed to save configuration:', error);
                    this.showError('Error saving configuration: ' + error.message);
                    this.statusText.textContent = 'Error saving configuration';
                }
            }

            displayConfiguration(config) {
                this.currentConfig = config;
                this.clearCanvas();

                const nodeEntries = Object.entries(config.data || {});
                const nodesPerRow = 4;
                const nodeSpacing = { x: 220, y: 180 };
                const startPos = { x: 50, y: 50 };

                nodeEntries.forEach(([nodeId, nodeData], index) => {
                    const row = Math.floor(index / nodesPerRow);
                    const col = index % nodesPerRow;
                    const x = startPos.x + col * nodeSpacing.x;
                    const y = startPos.y + row * nodeSpacing.y;

                    this.createNode(nodeId, nodeData, x, y);
                });

                this.updateConnections();
            }

            // Unified Node Rendering System
            // This system handles rendering for:
            // 1. Top-level nodes in overview
            // 2. Sub-graphs within template nodes (mini-graphs)
            // 3. Template editing view nodes

            createUnifiedNode(nodeId, nodeData, x, y, options = {}) {
                const {
                    isTemplateNode = false,
                    isReadOnly = false,
                    highlightPlaceholders = false,
                    scale = 1,
                    containerElement = this.canvas,
                    nodesMap = this.nodes
                } = options;

                const nodeElement = document.createElement('div');
                nodeElement.className = 'node';
                nodeElement.style.left = `${x}px`;
                nodeElement.style.top = `${y}px`;
                
                if (scale !== 1) {
                    nodeElement.style.transform = `scale(${scale})`;
                    nodeElement.style.transformOrigin = 'top left';
                }
                
                const nodeType = nodeData.type || 'unknown';
                nodeElement.classList.add(`node-type-${nodeType}`);

                const schema = this.nodeSchemas && this.nodeSchemas[nodeType];
                const icon = schema ? schema.icon : this.getNodeIcon(nodeType);
                const color = schema ? schema.color : this.getNodeColor(nodeType);
                
                // Set node color
                nodeElement.style.setProperty('--node-color', color);

                let content;
                if (nodeType === 'dynamic_template' && !isTemplateNode) {
                    // Dynamic template in overview - render with mini-graphs
                    content = this.formatDynamicTemplateNode(nodeId, nodeData, schema);
                } else {
                    // Regular node or template node
                    const properties = highlightPlaceholders 
                        ? this.formatTemplateNodeProperties(nodeData, schema)
                        : this.formatNodeProperties(nodeData, schema);
                    
                    const displayName = highlightPlaceholders 
                        ? this.highlightPlaceholders(nodeId)
                        : nodeId;
                    
                    content = `
                        <div class="node-header">
                            <div class="node-icon">${icon}</div>
                            <div class="node-name">${displayName}</div>
                        </div>
                        <div class="node-body">
                            ${properties}
                        </div>
                    `;
                }

                nodeElement.innerHTML = content;

                // Add event listeners only if not read-only
                if (!isReadOnly) {
                    if (isTemplateNode) {
                        nodeElement.addEventListener('dblclick', () => this.editTemplateNode(nodeId));
                        nodeElement.addEventListener('click', (e) => {
                            e.stopPropagation();
                            this.selectTemplateNode(nodeElement);
                        });
                    } else {
                        nodeElement.addEventListener('dblclick', () => this.editNode(nodeId));
                        nodeElement.addEventListener('click', (e) => {
                            e.stopPropagation();
                            this.selectNode(nodeElement);
                        });
                    }
                }

                containerElement.appendChild(nodeElement);
                nodesMap.set(nodeId, {
                    element: nodeElement,
                    data: { ...nodeData },
                    position: { x, y }
                });

                return nodeElement;
            }

            // Update existing methods to use unified renderer
            createNode(nodeId, nodeData, x, y) {
                return this.createUnifiedNode(nodeId, nodeData, x, y, {
                    isTemplateNode: false,
                    isReadOnly: false,
                    highlightPlaceholders: false
                });
            }

            createTemplateNode(nodeId, nodeData, x, y) {
                return this.createUnifiedNode(nodeId, nodeData, x, y, {
                    isTemplateNode: true,
                    isReadOnly: false,
                    highlightPlaceholders: true,
                    containerElement: this.templateCanvas,
                    nodesMap: this.templateNodes
                });
            }

            createMiniGraphNode(nodeId, nodeData, x, y, scale = 0.6) {
                const miniContainer = document.createElement('div');
                miniContainer.style.position = 'relative';
                miniContainer.style.display = 'inline-block';
                
                this.createUnifiedNode(nodeId, nodeData, x, y, {
                    isTemplateNode: false,
                    isReadOnly: true,
                    highlightPlaceholders: false,
                    scale: scale,
                    containerElement: miniContainer,
                    nodesMap: new Map() // Temporary map for mini-graph nodes
                });
                
                return miniContainer;
            }

            getNodeColor(nodeType) {
                const colors = {
                    'playlist': '#8E44AD',
                    'liked_tracks': '#E74C3C',
                    'output': '#2ECC71',
                    'combiner': '#F39C12',
                    'limit': '#34495E',
                    'sort': '#3498DB',
                    'filter_eval': '#E67E22',
                    'is_liked': '#E91E63',
                    'dedup': '#95A5A6'
                };
                return colors[nodeType] || '#7f8c8d';
            }

            getNodeIcon(nodeType) {
                const icons = {
                    'playlist': '♫',
                    'output': '📤',
                    'is_liked': '❤️',
                    'is_disliked': '💔',
                    'filter': '🔍',
                    'limit': '📊',
                    'shuffle': '🔀',
                    'sort': '📶'
                };
                return icons[nodeType] || '📦';
            }

            formatNodeProperties(nodeData, schema = null) {
                const excludeKeys = ['input', 'inputs', 'input_nodes', 'type'];
                const properties = Object.entries(nodeData)
                    .filter(([key]) => !excludeKeys.includes(key))
                    .slice(0, 4)
                    .map(([key, value]) => {
                        let displayValue = String(value);
                        if (displayValue.length > 25) {
                            displayValue = displayValue.substring(0, 22) + '...';
                        }
                        
                        // Use schema description if available
                        let keyDisplay = key;
                        if (schema && schema.properties && schema.properties[key]) {
                            const propSchema = schema.properties[key];
                            if (propSchema.description) {
                                keyDisplay = `${key}`;
                            }
                        }
                        
                        return `<div class="node-property"><strong>${keyDisplay}:</strong> ${displayValue}</div>`;
                    })
                    .join('');
                
                return properties || '<div class="node-property">No additional properties</div>';
            }

            formatDynamicTemplateNode(nodeId, nodeData, schema) {
                const icon = schema ? schema.icon : '🔄';
                const instances = nodeData.instances || [];
                const templateNodes = nodeData.template || {};
                
                // Calculate total layout dimensions
                const templateNodeCount = Object.keys(templateNodes).length;
                const instanceCount = instances.length;
                
                // Layout parameters for full-sized nodes
                const fullNodeWidth = 180;
                const fullNodeHeight = 80;
                const nodeSpacing = { x: 200, y: 100 };
                const instanceSpacing = { x: 50, y: 50 };
                
                // Calculate template node dimensions
                const nodesPerRow = Math.max(1, Math.min(4, templateNodeCount));
                const templateRows = Math.ceil(templateNodeCount / nodesPerRow);
                const templateWidth = nodesPerRow * fullNodeWidth + (nodesPerRow - 1) * nodeSpacing.x;
                const templateHeight = templateRows * fullNodeHeight + (templateRows - 1) * nodeSpacing.y;
                
                // Calculate overall dimensions
                const instanceRows = Math.ceil(instanceCount / 2);
                const totalWidth = Math.max(400, templateWidth + 100);
                const totalHeight = instanceRows * (templateHeight + instanceSpacing.y) + 100;
                
                // Generate all resolved instances
                const resolvedInstances = this.generateResolvedInstances(templateNodes, instances);
                
                return `
                    <div class="node-header">
                        <div class="node-icon">${icon}</div>
                        <div class="node-name">${nodeId}</div>
                    </div>
                    <div class="node-body" style="width: ${totalWidth}px; height: ${totalHeight}px; position: relative;">
                        <div class="node-property"><strong>Template:</strong> ${templateNodeCount} nodes</div>
                        <div class="node-property"><strong>Instances:</strong> ${instanceCount}</div>
                        <div class="template-instances-container" style="margin-top: 16px; position: relative;">
                            ${this.renderAllTemplateInstances(resolvedInstances, nodeId, totalWidth)}
                        </div>
                        <div style="margin-top: 12px; font-size: 11px; color: #007acc; font-style: italic; text-align: center;">
                            Double-click to edit template
                        </div>
                    </div>
                `;
            }

            generateResolvedInstances(templateNodes, instances) {
                const resolved = [];
                
                instances.forEach((instance, instanceIndex) => {
                    const resolvedNodes = {};
                    
                    // Resolve each template node for this instance
                    Object.entries(templateNodes).forEach(([templateNodeId, templateNodeData]) => {
                        // Replace variables in node ID
                        let resolvedId = templateNodeId;
                        Object.entries(instance).forEach(([variable, value]) => {
                            const placeholder = `{${variable}}`;
                            resolvedId = resolvedId.replace(new RegExp(placeholder.replace(/[{}]/g, '\\$&'), 'g'), String(value));
                        });
                        
                        // Replace variables in node data
                        const resolvedData = this.resolveTemplateVariablesInObject(templateNodeData, instance);
                        
                        resolvedNodes[resolvedId] = {
                            ...resolvedData,
                            originalTemplateId: templateNodeId,
                            instanceIndex: instanceIndex
                        };
                    });
                    
                    resolved.push({
                        instance: instance,
                        instanceIndex: instanceIndex,
                        nodes: resolvedNodes
                    });
                });
                
                return resolved;
            }

            resolveTemplateVariablesInObject(obj, instance) {
                if (typeof obj === 'string') {
                    let resolved = obj;
                    Object.entries(instance).forEach(([variable, value]) => {
                        const placeholder = `{${variable}}`;
                        resolved = resolved.replace(new RegExp(placeholder.replace(/[{}]/g, '\\$&'), 'g'), String(value));
                    });
                    return resolved;
                } else if (Array.isArray(obj)) {
                    return obj.map(item => this.resolveTemplateVariablesInObject(item, instance));
                } else if (obj !== null && typeof obj === 'object') {
                    const resolved = {};
                    Object.entries(obj).forEach(([key, value]) => {
                        resolved[key] = this.resolveTemplateVariablesInObject(value, instance);
                    });
                    return resolved;
                }
                return obj;
            }

            renderAllTemplateInstances(resolvedInstances, templateNodeId, totalWidth) {
                let html = '';
                let currentY = 0;
                
                resolvedInstances.forEach((resolvedInstance, index) => {
                    const instanceName = this.getInstanceDisplayName(resolvedInstance.instance);
                    const instanceHeight = this.calculateInstanceHeight(resolvedInstance.nodes);
                    
                    html += `
                        <div class="template-instance-full" style="position: absolute; top: ${currentY}px; left: 0; width: 100%; border: 2px solid #dee2e6; border-radius: 8px; background: #f8f9fa; padding: 12px; margin-bottom: 20px;">
                            <div style="font-weight: bold; margin-bottom: 12px; font-size: 12px; color: #495057; text-align: center; border-bottom: 1px solid #dee2e6; padding-bottom: 8px;">
                                Instance ${index + 1}: ${instanceName}
                            </div>
                            <div style="position: relative; min-height: ${instanceHeight}px;">
                                ${this.renderInstanceNodes(resolvedInstance.nodes, resolvedInstance.instanceIndex, templateNodeId)}
                            </div>
                        </div>
                    `;
                    
                    currentY += instanceHeight + 40; // Add spacing between instances
                });
                
                return html;
            }

            calculateInstanceHeight(nodes) {
                const nodeCount = Object.keys(nodes).length;
                const nodesPerRow = Math.min(3, nodeCount);
                const rows = Math.ceil(nodeCount / nodesPerRow);
                return rows * 100 + Math.max(0, rows - 1) * 20 + 40; // Base height + spacing + padding
            }

            renderInstanceNodes(nodes, instanceIndex, templateNodeId) {
                let html = '';
                let svgConnections = '';
                const nodePositions = {};
                
                // Layout nodes in a grid
                const nodeEntries = Object.entries(nodes);
                const nodesPerRow = Math.min(3, nodeEntries.length);
                const nodeWidth = 160;
                const nodeHeight = 80;
                const spacing = { x: 180, y: 100 };
                
                // Render nodes
                nodeEntries.forEach(([nodeId, nodeData], index) => {
                    const row = Math.floor(index / nodesPerRow);
                    const col = index % nodesPerRow;
                    const x = col * spacing.x + 10;
                    const y = row * spacing.y + 10;
                    
                    nodePositions[nodeId] = { x: x + nodeWidth/2, y: y + nodeHeight/2 };
                    
                    const nodeType = nodeData.type || 'unknown';
                    const schema = this.nodeSchemas && this.nodeSchemas[nodeType];
                    const nodeColor = schema ? schema.color : this.getNodeColor(nodeType);
                    const nodeIcon = schema ? schema.icon : this.getNodeIcon(nodeType);
                    
                    // Format properties for display
                    const properties = this.formatNodeProperties(nodeData, schema);
                    
                    html += `
                        <div class="template-instance-node" style="position: absolute; left: ${x}px; top: ${y}px; width: ${nodeWidth}px; height: ${nodeHeight}px; background: white; border: 2px solid ${nodeColor}; border-radius: 6px; padding: 8px; font-size: 10px; box-shadow: 0 2px 4px rgba(0,0,0,0.1);">
                            <div style="display: flex; align-items: center; gap: 6px; margin-bottom: 6px; padding-bottom: 4px; border-bottom: 1px solid #eee; background: ${nodeColor}; color: white; margin: -8px -8px 6px -8px; padding: 6px 8px; border-top-left-radius: 4px; border-top-right-radius: 4px;">
                                <span style="font-size: 12px;">${nodeIcon}</span>
                                <span style="font-weight: bold; font-size: 10px;">${nodeId}</span>
                            </div>
                            <div style="font-size: 9px; max-height: 45px; overflow: hidden;">
                                ${properties}
                            </div>
                        </div>
                    `;
                });
                
                // Generate connections between nodes
                nodeEntries.forEach(([nodeId, nodeData]) => {
                    const fromPos = nodePositions[nodeId];
                    if (!fromPos) return;
                    
                    // Check for input connections within the template
                    if (nodeData.input && nodePositions[nodeData.input]) {
                        const toPos = nodePositions[nodeData.input];
                        svgConnections += this.createSVGConnection(toPos, fromPos, 'internal');
                    }
                    
                    // Check for multiple inputs within the template
                    if (nodeData.inputs && Array.isArray(nodeData.inputs)) {
                        nodeData.inputs.forEach(inputId => {
                            if (inputId && nodePositions[inputId]) {
                                const toPos = nodePositions[inputId];
                                svgConnections += this.createSVGConnection(toPos, fromPos, 'internal');
                            }
                        });
                    }
<<<<<<< HEAD
                    
                    // Check for external connections (inputs from outside the template)
                    this.addExternalConnectionIndicators(nodeData, fromPos, instanceIndex, templateNodeId);
                });
                
                // Calculate SVG dimensions
                const maxX = Math.max(...Object.values(nodePositions).map(pos => pos.x)) + nodeWidth/2 + 20;
                const maxY = Math.max(...Object.values(nodePositions).map(pos => pos.y)) + nodeHeight/2 + 20;
                
                return `
                    ${html}
                    <svg style="position: absolute; top: 0; left: 0; width: ${maxX}px; height: ${maxY}px; pointer-events: none; z-index: 1;">
                        <defs>
                            <marker id="instance-arrow-${instanceIndex}" markerWidth="8" markerHeight="8" refX="6" refY="3" orient="auto" markerUnits="strokeWidth">
                                <path d="M0,0 L0,6 L6,3 z" fill="#666"/>
                            </marker>
                            <marker id="external-arrow-${instanceIndex}" markerWidth="8" markerHeight="8" refX="6" refY="3" orient="auto" markerUnits="strokeWidth">
                                <path d="M0,0 L0,6 L6,3 z" fill="#e74c3c"/>
                            </marker>
                        </defs>
                        ${svgConnections}
                    </svg>
                `;
=======

                    // Handle input_nodes (used by combine_sort_dedup_output)
                    if (nodeData.input_nodes && Array.isArray(nodeData.input_nodes)) {
                        nodeData.input_nodes.forEach(inputId => {
                            if (inputId && this.nodes.has(inputId)) {
                                this.createConnection(inputId, nodeId);
                            }
                        });
                    }
                }
>>>>>>> d942ec4f
            }

            createSVGConnection(fromPos, toPos, type) {
                const markerType = type === 'external' ? 'external-arrow' : 'instance-arrow';
                const strokeColor = type === 'external' ? '#e74c3c' : '#666';
                const strokeWidth = type === 'external' ? '2' : '1.5';
                
                // Create curved connection
                const controlPoint1X = fromPos.x + (toPos.x - fromPos.x) * 0.5;
                const controlPoint1Y = fromPos.y;
                const controlPoint2X = toPos.x - (toPos.x - fromPos.x) * 0.5;
                const controlPoint2Y = toPos.y;
                
                return `
                    <path d="M ${fromPos.x} ${fromPos.y} C ${controlPoint1X} ${controlPoint1Y} ${controlPoint2X} ${controlPoint2Y} ${toPos.x} ${toPos.y}"
                          stroke="${strokeColor}" stroke-width="${strokeWidth}" fill="none" 
                          marker-end="url(#${markerType}-${Math.floor(Math.random() * 10000)})"/>
                `;
            }

            addExternalConnectionIndicators(nodeData, nodePos, instanceIndex, templateNodeId) {
                // This method would be used to show external connections
                // For now, we'll add visual indicators for external references
                const configData = this.currentConfig?.data || this.currentConfig || {};
                
                // Check if input references external nodes
                if (nodeData.input && !this.isTemplateInternalNode(nodeData.input, templateNodeId)) {
                    // Add external connection indicator - this could be enhanced further
                }
                
                if (nodeData.inputs && Array.isArray(nodeData.inputs)) {
                    nodeData.inputs.forEach(inputId => {
                        if (inputId && !this.isTemplateInternalNode(inputId, templateNodeId)) {
                            // Add external connection indicator
                        }
                    });
                }
            }

            isTemplateInternalNode(nodeId, templateNodeId) {
                // Check if the node ID corresponds to a template-internal node
                const configData = this.currentConfig?.data || this.currentConfig || {};
                const templateData = configData[templateNodeId];
                if (!templateData || !templateData.template) return false;
                
                // Check if it's a template node pattern
                return Object.keys(templateData.template).some(templateKey => {
                    // This is a simplified check - in practice, you'd need to resolve variables
                    return templateKey.includes('{') || nodeId.includes(templateKey.replace(/\{[^}]+\}/g, ''));
                });
            }

            getMiniNodeColor(nodeType) {
                const colors = {
                    'playlist': '#8E44AD',
                    'liked_tracks': '#E74C3C',
                    'all_tracks': '#9B59B6',
                    'output': '#2ECC71',
                    'combiner': '#F39C12',
                    'limit': '#34495E',
                    'sort': '#3498DB',
                    'filter_eval': '#E67E22',
                    'filter_time_added': '#16A085',
                    'filter_release_date': '#8E44AD',
                    'is_liked': '#E91E63',
                    'dedup': '#95A5A6',
                    'dynamic_template': '#17A2B8'
                };
                return colors[nodeType] || '#7f8c8d';
            }

            getMiniNodeIcon(nodeType) {
                const icons = {
                    'playlist': '♫',
                    'liked_tracks': '❤',
                    'all_tracks': '🎵',
                    'output': '📤',
                    'combiner': '➕',
                    'limit': '🔢',
                    'sort': '🔀',
                    'filter_eval': '🔍',
                    'filter_time_added': '⏰',
                    'filter_release_date': '📅',
                    'is_liked': '💖',
                    'dedup': '🎯',
                    'dynamic_template': '🔄'
                };
                return icons[nodeType] || '?';
            }

            getInstanceDisplayName(instance) {
                // Try to find a meaningful name from the instance variables
                const keys = Object.keys(instance);
                if (keys.length === 0) return 'Empty';
                
                // Look for common naming variables
                const nameKeys = ['name', 'title', 'label', 'id'];
                for (const key of nameKeys) {
                    if (instance[key]) return String(instance[key]).substring(0, 8);
                }
                
                // Use first variable value
                const firstValue = String(instance[keys[0]]);
                return firstValue.substring(0, 8) || 'Instance';
            }

            updateConnections() {
                this.connectionsContainer.innerHTML = '';
                this.connections = [];

                // Get current configuration data
                const configData = this.getCurrentConfigData();

                // First, create all internal connections (non-template nodes)
                for (const [nodeId, nodeInfo] of this.nodes) {
                    const nodeData = nodeInfo.data;
                    
                    // Skip dynamic template nodes - they'll be handled separately
                    if (nodeData.type === 'dynamic_template') continue;
                    
                    // Handle single input
                    if (nodeData.input) {
                        this.createConnectionLine(nodeData.input, nodeId, 'internal');
                    }
                    
                    // Handle multiple inputs
                    if (Array.isArray(nodeData.inputs)) {
                        nodeData.inputs.forEach(input => {
                            this.createConnectionLine(input, nodeId, 'internal');
                        });
                    }
                }

                // Then, handle template-related connections
                this.createTemplateConnections(configData);
            }

            createTemplateConnections(configData) {
                // Find all dynamic template nodes and their generated instances
                Object.entries(configData).forEach(([templateNodeId, templateNodeData]) => {
                    if (templateNodeData.type !== 'dynamic_template' || !templateNodeData.template || !templateNodeData.instances) {
                        return;
                    }

                    const templateNodes = templateNodeData.template;
                    const instances = templateNodeData.instances;

                    // For each instance, create resolved nodes and check for external connections
                    instances.forEach((instance, instanceIndex) => {
                        // Create mapping of template nodes to resolved names for this instance
                        const resolvedNodeIds = new Map();
                        
                        Object.keys(templateNodes).forEach(originalNodeId => {
                            let resolvedNodeId = originalNodeId;
                            Object.entries(instance).forEach(([variable, value]) => {
                                const placeholder = `{${variable}}`;
                                resolvedNodeId = resolvedNodeId.replace(
                                    new RegExp(placeholder.replace(/[{}]/g, '\\$&'), 'g'), 
                                    String(value)
                                );
                            });
                            resolvedNodeIds.set(originalNodeId, resolvedNodeId);
                        });

                        // Check for external connections TO template-generated nodes
                        Object.entries(configData).forEach(([externalNodeId, externalNodeData]) => {
                            if (externalNodeData.type === 'dynamic_template') return;
                            
                            // Check if external node inputs reference template-generated nodes
                            const checkExternalInput = (inputId) => {
                                // Check if this input matches any resolved template node ID
                                for (const [originalId, resolvedId] of resolvedNodeIds) {
                                    if (inputId === resolvedId) {
                                        // External node references a template-generated node
                                        this.createExternalTemplateConnection(templateNodeId, externalNodeId, 'template-to-external');
                                        return true;
                                    }
                                }
                                return false;
                            };

                            // Check single input
                            if (externalNodeData.input) {
                                checkExternalInput(externalNodeData.input);
                            }
                            
                            // Check multiple inputs
                            if (Array.isArray(externalNodeData.inputs)) {
                                externalNodeData.inputs.forEach(checkExternalInput);
                            }
                            
                            // Check input_nodes (for combine_sort_dedup_output)
                            if (Array.isArray(externalNodeData.input_nodes)) {
                                externalNodeData.input_nodes.forEach(checkExternalInput);
                            }
                        });

                        // Check for external connections FROM template nodes (template nodes referencing external nodes)
                        Object.entries(templateNodes).forEach(([templateKey, templateNodeData]) => {
                            const checkTemplateInput = (inputId) => {
                                // Resolve the input ID with instance variables
                                let resolvedInputId = inputId;
                                Object.entries(instance).forEach(([variable, value]) => {
                                    const placeholder = `{${variable}}`;
                                    resolvedInputId = resolvedInputId.replace(
                                        new RegExp(placeholder.replace(/[{}]/g, '\\$&'), 'g'), 
                                        String(value)
                                    );
                                });
                                
                                // Check if resolved input ID matches an external node
                                if (configData[resolvedInputId] && configData[resolvedInputId].type !== 'dynamic_template') {
                                    this.createExternalTemplateConnection(resolvedInputId, templateNodeId, 'external-to-template');
                                    return true;
                                }
                                return false;
                            };

                            if (templateNodeData.input) {
                                checkTemplateInput(templateNodeData.input);
                            }
                            if (Array.isArray(templateNodeData.inputs)) {
                                templateNodeData.inputs.forEach(checkTemplateInput);
                            }
                        });
                    });
                });
            }

            createExternalTemplateConnection(fromNodeId, toNodeId, connectionType) {
                const fromNode = this.nodes.get(fromNodeId);
                const toNode = this.nodes.get(toNodeId);
                
                if (!fromNode || !toNode) return;
                
                // Avoid duplicate connections
                const connectionKey = `${fromNodeId}-${toNodeId}-${connectionType}`;
                if (this.connections.some(c => c.key === connectionKey)) return;
                
                const fromRect = fromNode.element.getBoundingClientRect();
                const toRect = toNode.element.getBoundingClientRect();
                const canvasRect = this.canvas.getBoundingClientRect();
                
                // Calculate connection points
                let fromX, fromY, toX, toY;
                
                if (connectionType === 'external-to-template') {
                    // From external node to template node
                    fromX = fromRect.left - canvasRect.left + fromRect.width;
                    fromY = fromRect.top - canvasRect.top + fromRect.height / 2;
                    toX = toRect.left - canvasRect.left;
                    toY = toRect.top - canvasRect.top + toRect.height / 2;
                } else {
                    // From template node to external node
                    fromX = fromRect.left - canvasRect.left + fromRect.width;
                    fromY = fromRect.top - canvasRect.top + fromRect.height / 2;
                    toX = toRect.left - canvasRect.left;
                    toY = toRect.top - canvasRect.top + toRect.height / 2;
                }
                
                // Create the connection path with distinctive styling for external connections
                const path = document.createElementNS('http://www.w3.org/2000/svg', 'path');
                const d = `M${fromX},${fromY} L${toX},${toY}`;
                path.setAttribute('d', d);
                path.setAttribute('stroke', '#dc3545'); // Red for external connections
                path.setAttribute('stroke-width', '2');
                path.setAttribute('stroke-dasharray', '5,5'); // Dashed line for external connections
                path.setAttribute('fill', 'none');
                
                // Add arrow marker
                const markerId = `external-arrow-${fromNodeId}-${toNodeId}`;
                this.createArrowMarker(markerId, '#dc3545');
                path.setAttribute('marker-end', `url(#${markerId})`);
                
                this.connectionsContainer.appendChild(path);
                this.connections.push({ 
                    from: fromNodeId, 
                    to: toNodeId, 
                    element: path, 
                    key: connectionKey,
                    type: connectionType 
                });
            }

            createConnectionLine(fromNodeId, toNodeId, connectionType = 'internal') {
                const fromNode = this.nodes.get(fromNodeId);
                const toNode = this.nodes.get(toNodeId);
                
                if (!fromNode || !toNode) return;
                
                this.createConnection(fromNodeId, toNodeId);
            }

            createArrowMarker(markerId, color = '#6c757d') {
                let defs = this.connectionsContainer.querySelector('defs');
                if (!defs) {
                    defs = document.createElementNS('http://www.w3.org/2000/svg', 'defs');
                    this.connectionsContainer.appendChild(defs);
                }
                
                const marker = document.createElementNS('http://www.w3.org/2000/svg', 'marker');
                marker.setAttribute('id', markerId);
                marker.setAttribute('markerWidth', '10');
                marker.setAttribute('markerHeight', '6');
                marker.setAttribute('refX', '9');
                marker.setAttribute('refY', '3');
                marker.setAttribute('orient', 'auto');
                marker.setAttribute('markerUnits', 'strokeWidth');
                
                const arrowPath = document.createElementNS('http://www.w3.org/2000/svg', 'path');
                arrowPath.setAttribute('d', 'M0,0 L0,6 L9,3 z');
                arrowPath.setAttribute('fill', color);
                
                marker.appendChild(arrowPath);
                defs.appendChild(marker);
            }

            collectTemplateGeneratedNodes() {
                const templateNodes = new Map();
                const configData = this.currentConfig?.data || this.currentConfig || {};
                
                // Find all dynamic template nodes and their generated instances
                Object.entries(configData).forEach(([nodeId, nodeData]) => {
                    if (nodeData.type === 'dynamic_template' && nodeData.template && nodeData.instances) {
                        // For each instance, generate the resolved node IDs
                        nodeData.instances.forEach((instance, instanceIndex) => {
                            Object.keys(nodeData.template).forEach(templateNodeId => {
                                // Resolve template variables in the node ID
                                let resolvedNodeId = templateNodeId;
                                Object.entries(instance).forEach(([variable, value]) => {
                                    const placeholder = `{${variable}}`;
                                    resolvedNodeId = resolvedNodeId.replace(
                                        new RegExp(placeholder.replace(/[{}]/g, '\\$&'), 'g'), 
                                        String(value)
                                    );
                                });
                                
                                templateNodes.set(resolvedNodeId, {
                                    templateNodeId: nodeId,
                                    instanceIndex: instanceIndex,
                                    originalTemplateKey: templateNodeId
                                });
                            });
                        });
                    }
                });
                
                return templateNodes;
            }

            createTemplateConnection(fromNodeId, toNodeId, templateGeneratedNodes) {
                const templateInfo = templateGeneratedNodes.get(fromNodeId);
                if (!templateInfo) return;
                
                // Find the template node element
                const templateNode = this.nodes.get(templateInfo.templateNodeId);
                if (!templateNode) return;
                
                const toNode = this.nodes.get(toNodeId);
                if (!toNode) return;
                
                // Get the positions
                const templateRect = templateNode.element.getBoundingClientRect();
                const toRect = toNode.element.getBoundingClientRect();
                const canvasRect = this.canvas.getBoundingClientRect();
                
                // Calculate connection points - from template node edge to target node
                const fromX = templateRect.left - canvasRect.left + templateRect.width;
                const fromY = templateRect.top - canvasRect.top + templateRect.height / 2;
                const toX = toRect.left - canvasRect.left;
                const toY = toRect.top - canvasRect.top + toRect.height / 2;
                
                // Create the connection path
                const path = document.createElementNS("http://www.w3.org/2000/svg", "path");
                const controlPoint1X = fromX + (toX - fromX) * 0.5;
                const controlPoint1Y = fromY;
                const controlPoint2X = toX - (toX - fromX) * 0.5;
                const controlPoint2Y = toY;
                
                const pathData = `M ${fromX} ${fromY} C ${controlPoint1X} ${controlPoint1Y} ${controlPoint2X} ${controlPoint2Y} ${toX} ${toY}`;
                
                path.setAttribute("d", pathData);
                path.setAttribute("class", "connection-line template-connection");
                path.setAttribute("stroke", "#e74c3c"); // Different color for template connections
                path.setAttribute("stroke-width", "2");
                path.setAttribute("stroke-dasharray", "5,5"); // Dashed line to indicate template connection
                
                // Add arrow marker for template connections
                const defs = document.createElementNS("http://www.w3.org/2000/svg", "defs");
                const marker = document.createElementNS("http://www.w3.org/2000/svg", "marker");
                marker.setAttribute("id", `template-arrow-${fromNodeId}-${toNodeId}`);
                marker.setAttribute("markerWidth", "10");
                marker.setAttribute("markerHeight", "10");
                marker.setAttribute("refX", "8");
                marker.setAttribute("refY", "3");
                marker.setAttribute("orient", "auto");
                marker.setAttribute("markerUnits", "strokeWidth");
                
                const arrowPath = document.createElementNS("http://www.w3.org/2000/svg", "path");
                arrowPath.setAttribute("d", "M0,0 L0,6 L9,3 z");
                arrowPath.setAttribute("fill", "#e74c3c");
                
                marker.appendChild(arrowPath);
                defs.appendChild(marker);
                this.connectionsContainer.appendChild(defs);
                
                path.setAttribute("marker-end", `url(#template-arrow-${fromNodeId}-${toNodeId})`);
                this.connectionsContainer.appendChild(path);
                
                this.connections.push({ from: fromNodeId, to: toNodeId, element: path, type: 'template' });
            }

            createConnection(fromNodeId, toNodeId) {
                const fromNode = this.nodes.get(fromNodeId);
                const toNode = this.nodes.get(toNodeId);
                
                if (!fromNode || !toNode) return;

                const fromRect = fromNode.element.getBoundingClientRect();
                const toRect = toNode.element.getBoundingClientRect();
                const canvasRect = this.canvas.getBoundingClientRect();

                const fromX = fromRect.left - canvasRect.left + fromRect.width / 2;
                const fromY = fromRect.top - canvasRect.top + fromRect.height / 2;
                const toX = toRect.left - canvasRect.left + toRect.width / 2;
                const toY = toRect.top - canvasRect.top + toRect.height / 2;

                const path = document.createElementNS("http://www.w3.org/2000/svg", "path");
                const controlPoint1X = fromX + (toX - fromX) * 0.5;
                const controlPoint1Y = fromY;
                const controlPoint2X = toX - (toX - fromX) * 0.5;
                const controlPoint2Y = toY;

                const pathData = `M ${fromX} ${fromY} C ${controlPoint1X} ${controlPoint1Y} ${controlPoint2X} ${controlPoint2Y} ${toX} ${toY}`;
                
                path.setAttribute("d", pathData);
                path.setAttribute("class", "connection-line");

                // Add arrow marker
                const defs = document.createElementNS("http://www.w3.org/2000/svg", "defs");
                const marker = document.createElementNS("http://www.w3.org/2000/svg", "marker");
                marker.setAttribute("id", `arrow-${fromNodeId}-${toNodeId}`);
                marker.setAttribute("markerWidth", "10");
                marker.setAttribute("markerHeight", "10");
                marker.setAttribute("refX", "8");
                marker.setAttribute("refY", "3");
                marker.setAttribute("orient", "auto");
                marker.setAttribute("markerUnits", "strokeWidth");

                const arrowPath = document.createElementNS("http://www.w3.org/2000/svg", "path");
                arrowPath.setAttribute("d", "M0,0 L0,6 L9,3 z");
                arrowPath.setAttribute("class", "connection-arrow");

                marker.appendChild(arrowPath);
                defs.appendChild(marker);
                this.connectionsContainer.appendChild(defs);

                path.setAttribute("marker-end", `url(#arrow-${fromNodeId}-${toNodeId})`);
                this.connectionsContainer.appendChild(path);

                this.connections.push({ from: fromNodeId, to: toNodeId, element: path });
            }

            selectNode(nodeElement) {
                // Remove previous selection
                this.nodes.forEach(nodeInfo => {
                    nodeInfo.element.classList.remove('selected');
                });

                // Select new node
                nodeElement.classList.add('selected');
                this.selectedNode = nodeElement;
            }

            editNode(nodeId) {
                const nodeInfo = this.nodes.get(nodeId);
                if (!nodeInfo) return;

                // Special handling for dynamic templates - enter template view instead of editing
                if (nodeInfo.data.type === 'dynamic_template') {
                    this.enterTemplateView(nodeId);
                    return;
                }

                this.modalTitle.textContent = `Edit Node: ${nodeId}`;
                this.currentEditingNode = nodeId;
                
                const nodeType = nodeInfo.data.type;
                const schema = this.nodeSchemas && this.nodeSchemas[nodeType];
                
                // Generate form fields based on schema
                this.modalForm.innerHTML = '';
                
                if (schema) {
                    // Add type field (read-only)
                    const typeGroup = document.createElement('div');
                    typeGroup.className = 'form-group';
                    typeGroup.innerHTML = `
                        <label class="form-label">Type:</label>
                        <input class="form-input" value="${schema.icon} ${schema.name}" readonly style="background: #f5f5f5; color: #666;">
                    `;
                    this.modalForm.appendChild(typeGroup);

                    // Add schema-defined properties
                    Object.entries(schema.properties).forEach(([propName, propConfig]) => {
                        const currentValue = nodeInfo.data[propName] || '';
                        const formGroup = this.createPropertyInput(propName, propConfig, currentValue, nodeId);
                        this.modalForm.appendChild(formGroup);
                    });

                    // Add existing properties not in schema (for backwards compatibility)
                    Object.entries(nodeInfo.data).forEach(([key, value]) => {
                        if (key !== 'type' && !schema.properties[key] && key !== 'input' && key !== 'inputs') {
                            const formGroup = document.createElement('div');
                            formGroup.className = 'form-group';
                            formGroup.innerHTML = `
                                <label class="form-label">${key}: <small style="color: #e67e22;">(custom property)</small></label>
                                <input class="form-input" name="${key}" value="${value || ''}" type="text">
                            `;
                            this.modalForm.appendChild(formGroup);
                        }
                    });
                } else {
                    // Fallback for unknown node types
                    Object.entries(nodeInfo.data).forEach(([key, value]) => {
                        if (key === 'input' || key === 'inputs') return;

                        const formGroup = document.createElement('div');
                        formGroup.className = 'form-group';
                        
                        const isReadonly = key === 'type' ? 'readonly style="background: #f5f5f5; color: #666;"' : '';
                        formGroup.innerHTML = `
                            <label class="form-label">${key}:</label>
                            <input class="form-input" name="${key}" value="${value || ''}" type="text" ${isReadonly}>
                        `;
                        
                        this.modalForm.appendChild(formGroup);
                    });
                }

                this.editModal.classList.remove('hidden');
            }

            createPropertyInput(propName, propConfig, currentValue, nodeId) {
                const formGroup = document.createElement('div');
                formGroup.className = 'form-group';
                
                const isRequired = propConfig.required ? ' <span style="color: #e74c3c;">*</span>' : '';
                const description = propConfig.description ? `<br><small style="color: #666;">${propConfig.description}</small>` : '';
                
                let inputHtml = '';
                
                switch (propConfig.type) {
                    case 'boolean':
                        const checked = currentValue === true || currentValue === 'true' ? 'checked' : '';
                        inputHtml = `<input class="form-input" name="${propName}" type="checkbox" ${checked} style="width: auto;">`;
                        break;
                        
                    case 'integer':
                        inputHtml = `<input class="form-input" name="${propName}" value="${currentValue || ''}" type="number" step="1">`;
                        break;
                        
                    case 'select':
                        const options = propConfig.options || [];
                        const optionsHtml = options.map(option => {
                            const selected = option === currentValue ? 'selected' : '';
                            return `<option value="${option}" ${selected}>${option}</option>`;
                        }).join('');
                        inputHtml = `<select class="form-input" name="${propName}">
                            <option value="">Select ${propName}...</option>
                            ${optionsHtml}
                        </select>`;
                        break;
                        
                    case 'node_reference':
                        const nodeOptions = Array.from(this.nodes.keys()).filter(id => id !== nodeId);
                        const nodeOptionsHtml = nodeOptions.map(nodeId => {
                            const selected = nodeId === currentValue ? 'selected' : '';
                            return `<option value="${nodeId}" ${selected}>${nodeId}</option>`;
                        }).join('');
                        inputHtml = `<select class="form-input" name="${propName}">
                            <option value="">Select node...</option>
                            ${nodeOptionsHtml}
                        </select>`;
                        break;
                        
                    case 'node_list':
                        // Create multi-select checkbox interface for node lists
                        const availableNodes = Array.from(this.nodes.keys()).filter(id => id !== nodeId);
                        const currentValues = Array.isArray(currentValue) ? currentValue : (currentValue ? [currentValue] : []);
                        
                        if (availableNodes.length === 0) {
                            inputHtml = `<div class="checkbox-list">
                                <div class="checkbox-list-empty">No other nodes available</div>
                            </div>`;
                        } else {
                            const checkboxItems = availableNodes.map(nodeOption => {
                                const isChecked = currentValues.includes(nodeOption);
                                const checkboxId = `${propName}_${nodeOption}`;
                                return `<div class="checkbox-item">
                                    <input type="checkbox" id="${checkboxId}" name="${propName}" value="${nodeOption}" ${isChecked ? 'checked' : ''}>
                                    <label for="${checkboxId}">${nodeOption}</label>
                                </div>`;
                            }).join('');
                            
                            inputHtml = `<div class="checkbox-list" name="${propName}">
                                ${checkboxItems}
                            </div>`;
                        }
                        break;
                        
                    default: // text
                        inputHtml = `<input class="form-input" name="${propName}" value="${currentValue || ''}" type="text">`;
                        break;
                }
                
                formGroup.innerHTML = `
                    <label class="form-label">${propName}${isRequired}${description}</label>
                    ${inputHtml}
                `;
                
                return formGroup;
            }

            saveNodeChanges() {
                const nodeInfo = this.nodes.get(this.currentEditingNode);
                if (!nodeInfo) return;

                // First, collect all checkbox lists for node_list properties
                const checkboxLists = {};
                this.modalForm.querySelectorAll('.checkbox-list').forEach(checkboxContainer => {
                    const propertyName = checkboxContainer.getAttribute('name');
                    if (propertyName) {
                        const checkboxes = checkboxContainer.querySelectorAll('input[type="checkbox"]:checked');
                        checkboxLists[propertyName] = Array.from(checkboxes).map(cb => cb.value);
                    }
                });

                // Update properties from all form inputs
                const inputs = this.modalForm.querySelectorAll('input[name], select[name], textarea[name]');
                
                inputs.forEach(input => {
                    const propName = input.name;
                    
                    // Skip checkboxes that are part of checkbox lists (handled above)
                    if (input.type === 'checkbox' && input.closest('.checkbox-list')) {
                        return;
                    }
                    
                    let value = input.value.trim();
                    
                    // Handle different input types
                    if (input.type === 'checkbox') {
                        value = input.checked;
                    } else if (input.type === 'number') {
                        value = value ? parseInt(value) : '';
                    } else if (input.tagName === 'TEXTAREA' && propName === 'inputs') {
                        // Handle legacy node lists (fallback for textarea)
                        if (value) {
                            value = value.split(',').map(s => s.trim()).filter(s => s);
                        } else {
                            value = [];
                        }
                    }
                    
                    // Update the node data
                    if (value !== '') {
                        nodeInfo.data[propName] = value;
                    } else if (nodeInfo.data.hasOwnProperty(propName)) {
                        delete nodeInfo.data[propName];
                    }
                });
                
                // Apply checkbox list values
                Object.entries(checkboxLists).forEach(([propName, values]) => {
                    if (values.length > 0) {
                        nodeInfo.data[propName] = values;
                    } else if (nodeInfo.data.hasOwnProperty(propName)) {
                        delete nodeInfo.data[propName];
                    }
                });

                // Update the visual representation
                const nodeType = nodeInfo.data.type;
                const schema = this.nodeSchemas && this.nodeSchemas[nodeType];
                const properties = this.formatNodeProperties(nodeInfo.data, schema);
                const bodyElement = nodeInfo.element.querySelector('.node-body');
                bodyElement.innerHTML = properties;

                this.closeModal();
                this.statusText.textContent = `Updated node: ${this.currentEditingNode}`;
                
                // Update connections in case inputs changed
                this.updateConnections();
            }

            closeModal() {
                this.editModal.classList.add('hidden');
                this.currentEditingNode = null;
            }

            deleteNode() {
                if (!this.currentEditingNode) return;
                
                // Confirm deletion
                if (!confirm(`Are you sure you want to delete node "${this.currentEditingNode}"?`)) {
                    return;
                }
                
                const nodeId = this.currentEditingNode;
                const nodeInfo = this.nodes.get(nodeId);
                
                if (nodeInfo) {
                    // Remove the visual element
                    nodeInfo.element.remove();
                    
                    // Remove from nodes map
                    this.nodes.delete(nodeId);
                    
                    // Remove connections involving this node
                    this.connections = this.connections.filter(conn => {
                        if (conn.from === nodeId || conn.to === nodeId) {
                            // Remove the connection element
                            conn.element.remove();
                            return false;
                        }
                        return true;
                    });
                    
                    // Update all remaining nodes that might reference this deleted node
                    this.nodes.forEach((remainingNodeInfo, remainingNodeId) => {
                        const data = remainingNodeInfo.data;
                        
                        // Clean up single input references
                        if (data.input === nodeId) {
                            delete data.input;
                        }
                        
                        // Clean up multiple input references
                        if (data.inputs && Array.isArray(data.inputs)) {
                            data.inputs = data.inputs.filter(inputId => inputId !== nodeId);
                            if (data.inputs.length === 0) {
                                delete data.inputs;
                            }
                        }
                    });
                    
                    // Update connections to reflect the cleanup
                    this.updateConnections();
                    
                    // Close modal and update status
                    this.closeModal();
                    this.statusText.textContent = `Deleted node: ${nodeId}`;
                }
            }

            // Remove old addNewNode - replaced by showAddNodeModal

            clearCanvas() {
                this.canvas.innerHTML = '<svg id="connections" style="position: absolute; top: 0; left: 0; width: 100%; height: 100%; pointer-events: none;"></svg>';
                this.connectionsContainer = document.getElementById('connections');
                this.nodes.clear();
                this.connections = [];
            }

            serializeConfiguration() {
                const data = {};
                this.nodes.forEach((nodeInfo, nodeId) => {
                    data[nodeId] = { ...nodeInfo.data };
                });
                return { data };
            }

            // Template View Methods
            async enterTemplateView(nodeId) {
                try {
                    this.currentTemplateNodeId = nodeId;
                    
                    // Get the current configuration and ensure it includes the latest node data
                    const configData = this.getCurrentConfigData();
                    
                    const response = await fetch('/api/template/enter', {
                        method: 'POST',
                        headers: { 'Content-Type': 'application/json' },
                        body: JSON.stringify({ 
                            nodeId: nodeId,
                            configData: configData
                        })
                    });

                    if (response.ok) {
                        const templateData = await response.json();
                        this.showTemplateView(nodeId, templateData);
                    } else {
                        const error = await response.json();
                        this.showError(`Failed to enter template: ${error.error}`);
                    }
                } catch (error) {
                    this.showError(`Error entering template: ${error.message}`);
                }
            }

            getCurrentConfigData() {
                // Start with existing configuration
                const baseConfig = this.currentConfig?.data || this.currentConfig || {};
                
                // Update with current node data to ensure newly created nodes are included
                const currentData = {};
                this.nodes.forEach((nodeInfo, nodeId) => {
                    currentData[nodeId] = { ...nodeInfo.data };
                });
                
                // Merge base configuration with current node data
                return { ...baseConfig, ...currentData };
            }

            showTemplateView(nodeId, templateData) {
                this.isInTemplateView = true;
                
                // Update breadcrumb
                this.templateBreadcrumb.textContent = `Overview > Template: ${nodeId}`;
                
                // Show template view and hide main view
                this.templateView.classList.remove('hidden');
                
                // Load template nodes
                this.loadTemplateNodes(templateData.templateNodes);
                
                // Show variables and instances
                this.displayTemplateVariables(templateData.variables);
                this.displayTemplateInstances(templateData.instances, templateData.variables);
            }

            loadTemplateNodes(templateNodes) {
                // Clear existing template canvas
                this.templateCanvas.innerHTML = '<svg id="templateConnections" style="position: absolute; top: 0; left: 0; width: 100%; height: 100%; pointer-events: none;"></svg>';
                this.templateConnections = document.getElementById('templateConnections');
                this.templateNodes.clear();

                // Create nodes with placeholder highlighting
                let x = 50, y = 50;
                for (const [nodeId, nodeData] of Object.entries(templateNodes)) {
                    this.createTemplateNode(nodeId, nodeData, x, y);
                    x += 200;
                    if (x > 800) {
                        x = 50;
                        y += 150;
                    }
                }

                this.updateTemplateConnections();
            }

            createTemplateNode(nodeId, nodeData, x, y) {
                // Use unified rendering system for template nodes
                return this.createUnifiedNode(nodeId, nodeData, x, y, {
                    isTemplateNode: true,
                    highlightPlaceholders: true,
                    containerElement: this.templateCanvas,
                    nodesMap: this.templateNodes
                });
            }

            formatTemplateNodeProperties(nodeData, schema) {
                let properties = '';
                
                for (const [key, value] of Object.entries(nodeData)) {
                    if (key === 'type') continue;
                    
                    const displayValue = this.highlightPlaceholders(String(value));
                    properties += `<div class="node-property"><strong>${key}:</strong> ${displayValue}</div>`;
                }
                
                return properties || '<div class="node-property"><em>No properties</em></div>';
            }

            highlightPlaceholders(text) {
                if (typeof text !== 'string') return text;
                return text.replace(/\{([^{}]+)\}/g, '<span class="template-placeholder">{$1}</span>');
            }

            displayTemplateVariables(variables) {
                this.templateVariables.innerHTML = '';
                
                if (variables.length === 0) {
                    this.templateVariables.innerHTML = '<div style="color: #666; font-style: italic;">No variables detected</div>';
                    return;
                }

                variables.forEach(variable => {
                    const varElement = document.createElement('div');
                    varElement.className = 'template-variable';
                    varElement.textContent = `{${variable}}`;
                    this.templateVariables.appendChild(varElement);
                });
            }

            displayTemplateInstances(instances, variables) {
                this.templateInstances.innerHTML = '';
                
                instances.forEach((instance, index) => {
                    const instanceElement = document.createElement('div');
                    instanceElement.className = 'template-instance';
                    
                    const header = document.createElement('div');
                    header.className = 'template-instance-header';
                    header.innerHTML = `
                        <span class="template-instance-title">Instance ${index + 1}</span>
                        <button class="template-instance-remove" onclick="editor.removeTemplateInstance(${index})">Remove</button>
                    `;
                    instanceElement.appendChild(header);

                    const varsContainer = document.createElement('div');
                    varsContainer.className = 'template-instance-vars';
                    
                    variables.forEach(variable => {
                        const varDiv = document.createElement('div');
                        varDiv.className = 'template-instance-var';
                        varDiv.innerHTML = `
                            <label>${variable}:</label>
                            <input type="text" value="${instance[variable] || ''}" 
                                   onchange="editor.updateInstanceVariable(${index}, '${variable}', this.value)">
                        `;
                        varsContainer.appendChild(varDiv);
                    });
                    
                    instanceElement.appendChild(varsContainer);
                    this.templateInstances.appendChild(instanceElement);
                });
            }

            updateTemplateConnections() {
                if (!this.templateConnections) return;
                
                this.templateConnections.innerHTML = '';
                
                // Get template node data for the current template
                const configData = this.getCurrentConfigData();
                const templateData = configData[this.currentTemplateNodeId];
                if (!templateData || !templateData.template) return;
                
                const templateNodes = templateData.template;
                
                // Use the same connection logic as main canvas but for template nodes
                for (const [nodeId, nodeData] of Object.entries(templateNodes)) {
                    // Handle single input
                    if (nodeData.input) {
                        this.createTemplateConnectionLine(nodeData.input, nodeId);
                    }
                    
                    // Handle multiple inputs
                    if (Array.isArray(nodeData.inputs)) {
                        nodeData.inputs.forEach(input => {
                            this.createTemplateConnectionLine(input, nodeId);
                        });
                    }
                }
            }

            createTemplateConnectionLine(fromNodeId, toNodeId) {
                const fromNode = this.templateNodes.get(fromNodeId);
                const toNode = this.templateNodes.get(toNodeId);
                
                if (!fromNode || !toNode) return;
                
                const fromRect = fromNode.element.getBoundingClientRect();
                const toRect = toNode.element.getBoundingClientRect();
                const canvasRect = this.templateCanvas.getBoundingClientRect();
                
                // Calculate connection points
                const fromX = fromRect.left - canvasRect.left + fromRect.width;
                const fromY = fromRect.top - canvasRect.top + fromRect.height / 2;
                const toX = toRect.left - canvasRect.left;
                const toY = toRect.top - canvasRect.top + toRect.height / 2;
                
                // Create the connection path
                const path = document.createElementNS('http://www.w3.org/2000/svg', 'path');
                const d = `M${fromX},${fromY} L${toX},${toY}`;
                path.setAttribute('d', d);
                path.setAttribute('stroke', '#6c757d');
                path.setAttribute('stroke-width', '2');
                path.setAttribute('fill', 'none');
                
                // Add arrow marker
                const markerId = `template-arrow-${fromNodeId}-${toNodeId}`;
                
                let defs = this.templateConnections.querySelector('defs');
                if (!defs) {
                    defs = document.createElementNS('http://www.w3.org/2000/svg', 'defs');
                    this.templateConnections.appendChild(defs);
                }
                
                const marker = document.createElementNS('http://www.w3.org/2000/svg', 'marker');
                marker.setAttribute('id', markerId);
                marker.setAttribute('markerWidth', '10');
                marker.setAttribute('markerHeight', '6');
                marker.setAttribute('refX', '9');
                marker.setAttribute('refY', '3');
                marker.setAttribute('orient', 'auto');
                marker.setAttribute('markerUnits', 'strokeWidth');
                
                const arrowPath = document.createElementNS('http://www.w3.org/2000/svg', 'path');
                arrowPath.setAttribute('d', 'M0,0 L0,6 L9,3 z');
                arrowPath.setAttribute('fill', '#6c757d');
                
                marker.appendChild(arrowPath);
                defs.appendChild(marker);
                
                path.setAttribute('marker-end', `url(#${markerId})`);
                this.templateConnections.appendChild(path);
            }

            selectTemplateNode(nodeElement) {
                // Remove previous selection
                this.templateNodes.forEach(nodeInfo => {
                    nodeInfo.element.classList.remove('selected');
                });

                // Select new node
                nodeElement.classList.add('selected');
            }

            editTemplateNode(nodeId) {
                // Get the template node data
                const configData = this.currentConfig?.data || this.currentConfig || {};
                const templateData = configData[this.currentTemplateNodeId];
                if (!templateData || !templateData.template) return;
                
                const templateNodeData = templateData.template[nodeId];
                if (!templateNodeData) return;
                
                // Create a modal dialog for editing the template node
                this.showTemplateNodeEditModal(nodeId, templateNodeData);
            }

            showTemplateNodeEditModal(nodeId, nodeData) {
                // Create modal HTML
                const modal = document.createElement('div');
                modal.className = 'modal';
                modal.id = 'templateNodeEditModal';
                modal.innerHTML = `
                    <div class="modal-content">
                        <div class="modal-header">
                            <h2 class="modal-title">Edit Template Node: ${nodeId}</h2>
                        </div>
                        <div id="templateNodeForm">
                            ${this.generateTemplateNodeForm(nodeData)}
                        </div>
                        <div class="form-actions">
                            <button class="btn btn-secondary" id="cancelTemplateNodeBtn">Cancel</button>
                            <button class="btn" id="saveTemplateNodeBtn">Save</button>
                        </div>
                    </div>
                `;
                
                document.body.appendChild(modal);
                
                // Add event listeners
                document.getElementById('cancelTemplateNodeBtn').addEventListener('click', () => {
                    this.closeTemplateNodeEditModal();
                });
                
                document.getElementById('saveTemplateNodeBtn').addEventListener('click', () => {
                    this.saveTemplateNodeChanges(nodeId);
                });
                
                // Store current editing context
                this.currentEditingTemplateNode = nodeId;
                this.currentEditingTemplateNodeData = { ...nodeData };
            }

            generateTemplateNodeForm(nodeData) {
                let html = '';
                
                // Add type field (read-only for now, but could be made editable)
                html += `
                    <div class="form-group">
                        <label class="form-label">Type:</label>
                        <select class="form-input" name="type" onchange="editor.onTemplateNodeTypeChange(this.value)">
                `;
                
                // Populate node type options
                if (this.nodeSchemas) {
                    Object.entries(this.nodeSchemas).forEach(([type, schema]) => {
                        const selected = nodeData.type === type ? 'selected' : '';
                        html += `<option value="${type}" ${selected}>${schema.icon} ${schema.name}</option>`;
                    });
                }
                
                html += `
                        </select>
                    </div>
                `;
                
                // Add property fields based on the node type and current data
                Object.entries(nodeData).forEach(([key, value]) => {
                    if (key === 'type') return; // Already handled above
                    
                    const isArray = Array.isArray(value);
                    const displayValue = isArray ? value.join(', ') : String(value);
                    
                    html += `
                        <div class="form-group">
                            <label class="form-label">${key}:</label>
                            ${isArray ? 
                                `<input class="form-input" name="${key}" value="${displayValue}" type="text" placeholder="Comma-separated values">` :
                                `<input class="form-input" name="${key}" value="${displayValue}" type="text">`
                            }
                        </div>
                    `;
                });
                
                // Add button to add new properties
                html += `
                    <div class="form-group">
                        <button type="button" class="btn btn-secondary" onclick="editor.addTemplateNodeProperty()">Add Property</button>
                    </div>
                `;
                
                return html;
            }

            onTemplateNodeTypeChange(newType) {
                // Update the form fields based on the new node type
                const schema = this.nodeSchemas && this.nodeSchemas[newType];
                if (schema) {
                    // Could add logic here to update form fields based on schema
                    // For now, just update the type
                    this.currentEditingTemplateNodeData.type = newType;
                }
            }

            addTemplateNodeProperty() {
                const form = document.getElementById('templateNodeForm');
                const newPropertyDiv = document.createElement('div');
                newPropertyDiv.className = 'form-group';
                newPropertyDiv.innerHTML = `
                    <label class="form-label">
                        <input type="text" class="form-input" placeholder="Property name" style="width: 120px; margin-right: 8px;">
                    </label>
                    <input class="form-input" type="text" placeholder="Property value" style="width: 200px;">
                    <button type="button" class="btn btn-secondary" onclick="this.parentElement.remove()" style="margin-left: 8px;">Remove</button>
                `;
                
                // Insert before the "Add Property" button
                const addButton = form.querySelector('button[onclick*="addTemplateNodeProperty"]').parentElement;
                form.insertBefore(newPropertyDiv, addButton);
            }

            saveTemplateNodeChanges(nodeId) {
                const form = document.getElementById('templateNodeForm');
                const formData = new FormData(form);
                const updatedData = {};
                
                // Get all form inputs
                const inputs = form.querySelectorAll('input, select');
                inputs.forEach(input => {
                    if (input.name) {
                        let value = input.value;
                        
                        // Handle array values (comma-separated)
                        if (input.placeholder && input.placeholder.includes('Comma-separated')) {
                            value = value.split(',').map(v => v.trim()).filter(v => v);
                        }
                        
                        updatedData[input.name] = value;
                    }
                });
                
                // Handle custom properties
                const customGroups = form.querySelectorAll('.form-group');
                customGroups.forEach(group => {
                    const nameInput = group.querySelector('input[placeholder="Property name"]');
                    const valueInput = group.querySelector('input[placeholder="Property value"]');
                    if (nameInput && valueInput && nameInput.value && valueInput.value) {
                        updatedData[nameInput.value] = valueInput.value;
                    }
                });
                
                // Update the template node data
                const configData = this.currentConfig?.data || this.currentConfig || {};
                const templateData = configData[this.currentTemplateNodeId];
                if (templateData && templateData.template) {
                    templateData.template[nodeId] = updatedData;
                    
                    // Refresh the template view
                    this.enterTemplateView(this.currentTemplateNodeId);
                }
                
                this.closeTemplateNodeEditModal();
            }

            closeTemplateNodeEditModal() {
                const modal = document.getElementById('templateNodeEditModal');
                if (modal) {
                    modal.remove();
                }
                this.currentEditingTemplateNode = null;
                this.currentEditingTemplateNodeData = null;
            }

            exitTemplateView() {
                this.isInTemplateView = false;
                this.currentTemplateNodeId = null;
                this.templateView.classList.add('hidden');
            }

            saveTemplate() {
                // Save current template changes
                const configData = this.getCurrentConfigData();
                const templateData = configData[this.currentTemplateNodeId];
                if (!templateData) return;
                
                // Update the main node data with any changes
                const nodeInfo = this.nodes.get(this.currentTemplateNodeId);
                if (nodeInfo) {
                    nodeInfo.data = { ...templateData };
                }
                
                // Mark as modified
                this.isModified = true;
                this.updateStatus('Template saved locally. Use "Save" to persist changes.');
                
                // Update connections to reflect any changes
                this.updateConnections();
                
                // Return to overview
                this.exitTemplateView();
            }

            addTemplateInstance() {
                // Add a new empty instance
                const configData = this.getCurrentConfigData();
                const nodeData = configData[this.currentTemplateNodeId];
                if (!nodeData.instances) nodeData.instances = [];
                
                // Create new instance with empty values for all variables
                const newInstance = {};
                if (nodeData.instances.length > 0) {
                    // Copy structure from first instance
                    Object.keys(nodeData.instances[0]).forEach(key => {
                        newInstance[key] = '';
                    });
                }
                
                nodeData.instances.push(newInstance);
                
                // Update the main node data
                const nodeInfo = this.nodes.get(this.currentTemplateNodeId);
                if (nodeInfo) {
                    nodeInfo.data.instances = nodeData.instances;
                }
                
                // Refresh display
                this.enterTemplateView(this.currentTemplateNodeId);
                
                // Update overview connections
                setTimeout(() => this.updateConnections(), 100);
            }

            removeTemplateInstance(index) {
                const configData = this.getCurrentConfigData();
                const nodeData = configData[this.currentTemplateNodeId];
                if (nodeData.instances && nodeData.instances.length > 1) {
                    nodeData.instances.splice(index, 1);
                    
                    // Update the main node data
                    const nodeInfo = this.nodes.get(this.currentTemplateNodeId);
                    if (nodeInfo) {
                        nodeInfo.data.instances = nodeData.instances;
                    }
                    
                    this.enterTemplateView(this.currentTemplateNodeId);
                    
                    // Update overview connections
                    setTimeout(() => this.updateConnections(), 100);
                }
            }

            updateInstanceVariable(instanceIndex, variable, value) {
                const configData = this.getCurrentConfigData();
                const nodeData = configData[this.currentTemplateNodeId];
                if (nodeData.instances && nodeData.instances[instanceIndex]) {
                    nodeData.instances[instanceIndex][variable] = value;
                    
                    // Update the main node data
                    const nodeInfo = this.nodes.get(this.currentTemplateNodeId);
                    if (nodeInfo) {
                        nodeInfo.data.instances = nodeData.instances;
                    }
                    
                    // Update overview connections since variable changes affect connections
                    setTimeout(() => this.updateConnections(), 100);
                }
            }

            handleMouseDown(e) {
                const nodeElement = e.target.closest('.node');
                if (nodeElement) {
                    const rect = nodeElement.getBoundingClientRect();
                    this.dragOffset = {
                        x: e.clientX - rect.left,
                        y: e.clientY - rect.top
                    };
                    this.isDragging = nodeElement;
                    this.selectNode(nodeElement);
                    e.preventDefault();
                }
            }

            handleMouseMove(e) {
                if (this.isDragging) {
                    const x = e.clientX - this.dragOffset.x - this.canvas.getBoundingClientRect().left;
                    const y = e.clientY - this.dragOffset.y - this.canvas.getBoundingClientRect().top;
                    
                    this.isDragging.style.left = `${x}px`;
                    this.isDragging.style.top = `${y}px`;
                    
                    // Update stored position
                    for (const [nodeId, nodeInfo] of this.nodes) {
                        if (nodeInfo.element === this.isDragging) {
                            nodeInfo.position = { x, y };
                            break;
                        }
                    }
                    
                    this.updateConnections();
                }
            }

            handleMouseUp(e) {
                this.isDragging = false;
            }
        }

        // Initialize the editor when the page loads
        let editor;
        document.addEventListener('DOMContentLoaded', () => {
            editor = new ConfigurationEditor();
        });
    </script>
</body>
</html><|MERGE_RESOLUTION|>--- conflicted
+++ resolved
@@ -1311,7 +1311,6 @@
                             }
                         });
                     }
-<<<<<<< HEAD
                     
                     // Check for external connections (inputs from outside the template)
                     this.addExternalConnectionIndicators(nodeData, fromPos, instanceIndex, templateNodeId);
@@ -1335,18 +1334,6 @@
                         ${svgConnections}
                     </svg>
                 `;
-=======
-
-                    // Handle input_nodes (used by combine_sort_dedup_output)
-                    if (nodeData.input_nodes && Array.isArray(nodeData.input_nodes)) {
-                        nodeData.input_nodes.forEach(inputId => {
-                            if (inputId && this.nodes.has(inputId)) {
-                                this.createConnection(inputId, nodeId);
-                            }
-                        });
-                    }
-                }
->>>>>>> d942ec4f
             }
 
             createSVGConnection(fromPos, toPos, type) {
@@ -1476,6 +1463,15 @@
                     if (Array.isArray(nodeData.inputs)) {
                         nodeData.inputs.forEach(input => {
                             this.createConnectionLine(input, nodeId, 'internal');
+                        });
+                    }
+
+                    // Handle input_nodes (used by combine_sort_dedup_output)
+                    if (nodeData.input_nodes && Array.isArray(nodeData.input_nodes)) {
+                        nodeData.input_nodes.forEach(inputId => {
+                            if (inputId && this.nodes.has(inputId)) {
+                                this.createConnection(inputId, nodeId);
+                            }
                         });
                     }
                 }
